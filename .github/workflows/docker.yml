name: docker

on:
    push:
        branches:
            - unstable
            - stable
            - deneb-free-blobs
        tags:
            - v*

concurrency:
  group: ${{ github.workflow }}-${{ github.ref }}
  cancel-in-progress: true

env:
    DOCKER_PASSWORD: ${{ secrets.DOCKER_PASSWORD }}
    DOCKER_USERNAME: ${{ secrets.DOCKER_USERNAME }}
    IMAGE_NAME: ${{ github.repository_owner}}/lighthouse
    LCLI_IMAGE_NAME: ${{ github.repository_owner }}/lcli
    # Enable self-hosted runners for the sigp repo only.
    SELF_HOSTED_RUNNERS: ${{ github.repository == 'sigp/lighthouse' }}

jobs:
    # Extract the VERSION which is either `latest` or `vX.Y.Z`, and the VERSION_SUFFIX
    # which is either empty or `-unstable`.
    #
    # It would be nice if the arch didn't get spliced into the version between `latest` and
    # `unstable`, but for now we keep the two parts of the version separate for backwards
    # compatibility.
    extract-version:
        runs-on: ubuntu-22.04
        steps:
            - name: Extract version (if stable)
              if: github.event.ref == 'refs/heads/stable'
              run: |
                    echo "VERSION=latest" >> $GITHUB_ENV
                    echo "VERSION_SUFFIX=" >> $GITHUB_ENV
            - name: Extract version (if unstable)
              if: github.event.ref == 'refs/heads/unstable'
              run: |
                    echo "VERSION=latest" >> $GITHUB_ENV
                    echo "VERSION_SUFFIX=-unstable" >> $GITHUB_ENV
            - name: Extract version (if deneb)
              if: github.event.ref == 'refs/heads/deneb-free-blobs'
              run: |
                    echo "VERSION=deneb" >> $GITHUB_ENV
                    echo "VERSION_SUFFIX=" >> $GITHUB_ENV
            - name: Extract version (if tagged release)
              if: startsWith(github.event.ref, 'refs/tags')
              run: |
                    echo "VERSION=$(echo ${GITHUB_REF#refs/tags/})" >> $GITHUB_ENV
                    echo "VERSION_SUFFIX=" >> $GITHUB_ENV
        outputs:
            VERSION: ${{ env.VERSION }}
            VERSION_SUFFIX: ${{ env.VERSION_SUFFIX }}
    build-docker-single-arch:
        name: build-docker-${{ matrix.binary }}${{ matrix.features.version_suffix }}
        # Use self-hosted runners only on the sigp repo.
<<<<<<< HEAD
        runs-on: ${{ github.repository == 'sigp/lighthouse' && fromJson('["self-hosted", "linux", "large"]') || 'ubuntu-22.04'  }}
=======
        runs-on: ${{ github.repository == 'sigp/lighthouse' && fromJson('["self-hosted", "linux", "release"]') || 'ubuntu-22.04'  }}
>>>>>>> 441fc169
        strategy:
            matrix:
                binary: [aarch64,
                         aarch64-portable,
                         x86_64,
                         x86_64-portable]
                features: [
                    {version_suffix: "", env: "gnosis,slasher-lmdb,slasher-mdbx,jemalloc"},
                    {version_suffix: "-dev", env: "jemalloc,spec-minimal"}
                ]
                include:
                    - profile: maxperf

        needs: [extract-version]
        env:
            VERSION: ${{ needs.extract-version.outputs.VERSION }}
            VERSION_SUFFIX: ${{ needs.extract-version.outputs.VERSION_SUFFIX }}
            FEATURE_SUFFIX: ${{ matrix.features.version_suffix }}
        steps:
            - uses: actions/checkout@v3
            - name: Update Rust
<<<<<<< HEAD
              if: env.SELF_HOSTED_RUNNERS == false
=======
              if: env.SELF_HOSTED_RUNNERS == 'false'
>>>>>>> 441fc169
              run: rustup update stable
            - name: Dockerhub login
              run: |
                  echo "${DOCKER_PASSWORD}" | docker login --username ${DOCKER_USERNAME} --password-stdin
            - name: Cross build Lighthouse binary
              run: |
                  cargo install cross
                  env CROSS_PROFILE=${{ matrix.profile }} CROSS_FEATURES=${{ matrix.features.env }} make build-${{ matrix.binary }}
            - name: Make bin dir
              run: mkdir ./bin
            - name: Move cross-built binary into Docker scope (if ARM)
              if: startsWith(matrix.binary, 'aarch64')
              run: mv ./target/aarch64-unknown-linux-gnu/${{ matrix.profile }}/lighthouse ./bin
            - name: Move cross-built binary into Docker scope (if x86_64)
              if: startsWith(matrix.binary, 'x86_64')
              run: mv ./target/x86_64-unknown-linux-gnu/${{ matrix.profile }}/lighthouse ./bin
            - name: Map aarch64 to arm64 short arch
              if: startsWith(matrix.binary, 'aarch64')
              run: echo "SHORT_ARCH=arm64" >> $GITHUB_ENV
            - name: Map x86_64 to amd64 short arch
              if: startsWith(matrix.binary, 'x86_64')
              run: echo "SHORT_ARCH=amd64" >> $GITHUB_ENV;
            - name: Set modernity suffix
              if: endsWith(matrix.binary, '-portable') != true
              run: echo "MODERNITY_SUFFIX=-modern" >> $GITHUB_ENV;

            - name: Install QEMU
<<<<<<< HEAD
              run: sudo apt-get update && sudo apt-get install -y qemu-user-static

            - name: Set up Docker Buildx
=======
              if: env.SELF_HOSTED_RUNNERS == 'false'
              run: sudo apt-get update && sudo apt-get install -y qemu-user-static

            - name: Set up Docker Buildx
              if: env.SELF_HOSTED_RUNNERS == 'false'
>>>>>>> 441fc169
              uses: docker/setup-buildx-action@v2

            - name: Build and push
              uses: docker/build-push-action@v4
              with:
                file: ./Dockerfile.cross
                context: .
                platforms: linux/${{ env.SHORT_ARCH }}
                push: true
                tags: ${{ env.IMAGE_NAME }}:${{ env.VERSION }}-${{ env.SHORT_ARCH }}${{ env.VERSION_SUFFIX }}${{ env.MODERNITY_SUFFIX }}${{ env.FEATURE_SUFFIX }}

    build-docker-multiarch:
        name: build-docker-multiarch${{ matrix.modernity }}
        runs-on: ubuntu-22.04
        needs: [build-docker-single-arch, extract-version]
        strategy:
            matrix:
                modernity: ["", "-modern"]
        env:
            VERSION: ${{ needs.extract-version.outputs.VERSION }}
            VERSION_SUFFIX: ${{ needs.extract-version.outputs.VERSION_SUFFIX }}
        steps:
            - name: Set up Docker Buildx
              uses: docker/setup-buildx-action@v2

            - name: Dockerhub login
              run: |
                  echo "${DOCKER_PASSWORD}" | docker login --username ${DOCKER_USERNAME} --password-stdin

            - name: Create and push multiarch manifest
              run: |
                  docker buildx imagetools create -t ${IMAGE_NAME}:${VERSION}${VERSION_SUFFIX}${{ matrix.modernity }} \
                      ${IMAGE_NAME}:${VERSION}-arm64${VERSION_SUFFIX}${{ matrix.modernity }} \
                      ${IMAGE_NAME}:${VERSION}-amd64${VERSION_SUFFIX}${{ matrix.modernity }};

    build-docker-lcli:
        runs-on: ubuntu-22.04
        needs: [extract-version]
        env:
            VERSION: ${{ needs.extract-version.outputs.VERSION }}
            VERSION_SUFFIX: ${{ needs.extract-version.outputs.VERSION_SUFFIX }}
        steps:
            - uses: actions/checkout@v3
            - name: Dockerhub login
              run: |
                  echo "${DOCKER_PASSWORD}" | docker login --username ${DOCKER_USERNAME} --password-stdin
            - name: Build lcli dockerfile (with push)
              run: |
                  docker build \
                      --build-arg PORTABLE=true \
                      --tag ${LCLI_IMAGE_NAME}:${VERSION}${VERSION_SUFFIX} \
                      --file ./lcli/Dockerfile .
                  docker push ${LCLI_IMAGE_NAME}:${VERSION}${VERSION_SUFFIX}<|MERGE_RESOLUTION|>--- conflicted
+++ resolved
@@ -57,11 +57,7 @@
     build-docker-single-arch:
         name: build-docker-${{ matrix.binary }}${{ matrix.features.version_suffix }}
         # Use self-hosted runners only on the sigp repo.
-<<<<<<< HEAD
-        runs-on: ${{ github.repository == 'sigp/lighthouse' && fromJson('["self-hosted", "linux", "large"]') || 'ubuntu-22.04'  }}
-=======
         runs-on: ${{ github.repository == 'sigp/lighthouse' && fromJson('["self-hosted", "linux", "release"]') || 'ubuntu-22.04'  }}
->>>>>>> 441fc169
         strategy:
             matrix:
                 binary: [aarch64,
@@ -83,11 +79,7 @@
         steps:
             - uses: actions/checkout@v3
             - name: Update Rust
-<<<<<<< HEAD
-              if: env.SELF_HOSTED_RUNNERS == false
-=======
               if: env.SELF_HOSTED_RUNNERS == 'false'
->>>>>>> 441fc169
               run: rustup update stable
             - name: Dockerhub login
               run: |
@@ -115,17 +107,11 @@
               run: echo "MODERNITY_SUFFIX=-modern" >> $GITHUB_ENV;
 
             - name: Install QEMU
-<<<<<<< HEAD
-              run: sudo apt-get update && sudo apt-get install -y qemu-user-static
-
-            - name: Set up Docker Buildx
-=======
               if: env.SELF_HOSTED_RUNNERS == 'false'
               run: sudo apt-get update && sudo apt-get install -y qemu-user-static
 
             - name: Set up Docker Buildx
               if: env.SELF_HOSTED_RUNNERS == 'false'
->>>>>>> 441fc169
               uses: docker/setup-buildx-action@v2
 
             - name: Build and push
