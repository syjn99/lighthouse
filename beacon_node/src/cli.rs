use clap::{App, Arg};
use strum::VariantNames;
use types::ProgressiveBalancesMode;

pub fn cli_app<'a, 'b>() -> App<'a, 'b> {
    App::new("beacon_node")
        .visible_aliases(&["b", "bn", "beacon"])
        .version(crate_version!())
        .author("Sigma Prime <contact@sigmaprime.io>")
        .setting(clap::AppSettings::ColoredHelp)
        .about("The primary component which connects to the Ethereum 2.0 P2P network and \
                downloads, verifies and stores blocks. Provides a HTTP API for querying \
                the beacon chain and publishing messages to the network.")
        /*
         * Configuration directory locations.
         */
        .arg(
            Arg::with_name("network-dir")
                .long("network-dir")
                .value_name("DIR")
                .help("Data directory for network keys. Defaults to network/ inside the beacon node \
                       dir.")
                .takes_value(true)
        )
        .arg(
            Arg::with_name("freezer-dir")
                .long("freezer-dir")
                .value_name("DIR")
                .help("Data directory for the freezer database.")
                .takes_value(true)
        )
        /*
         * Network parameters.
         */
        .arg(
            Arg::with_name("subscribe-all-subnets")
                .long("subscribe-all-subnets")
                .help("Subscribe to all subnets regardless of validator count. \
                       This will also advertise the beacon node as being long-lived subscribed to all subnets.")
                .takes_value(false),
        )
        .arg(
            Arg::with_name("import-all-attestations")
                .long("import-all-attestations")
                .help("Import and aggregate all attestations, regardless of validator subscriptions. \
                       This will only import attestations from already-subscribed subnets, use with \
                       --subscribe-all-subnets to ensure all attestations are received for import.")
                .takes_value(false),
        )
        .arg(
            Arg::with_name("disable-packet-filter")
                .long("disable-packet-filter")
                .help("Disables the discovery packet filter. Useful for testing in smaller networks")
                .takes_value(false),
        )
        .arg(
            Arg::with_name("shutdown-after-sync")
                .long("shutdown-after-sync")
                .help("Shutdown beacon node as soon as sync is completed. Backfill sync will \
                       not be performed before shutdown.")
                .takes_value(false),
        )
        .arg(
            Arg::with_name("zero-ports")
                .long("zero-ports")
                .short("z")
                .help("Sets all listening TCP/UDP ports to 0, allowing the OS to choose some \
                       arbitrary free ports.")
                .takes_value(false),
        )
        .arg(
            Arg::with_name("listen-address")
                .long("listen-address")
                .value_name("ADDRESS")
                .help("The address lighthouse will listen for UDP and TCP connections. To listen \
                      over IpV4 and IpV6 set this flag twice with the different values.\n\
                      Examples:\n\
                      - --listen-address '0.0.0.0' will listen over Ipv4.\n\
                      - --listen-address '::' will listen over Ipv6.\n\
                      - --listen-address '0.0.0.0' --listen-address '::' will listen over both \
                      Ipv4 and Ipv6. The order of the given addresses is not relevant. However, \
                      multiple Ipv4, or multiple Ipv6 addresses will not be accepted.")
                .multiple(true)
                .max_values(2)
                .default_value("0.0.0.0")
                .takes_value(true)
        )
        .arg(
            Arg::with_name("port")
                .long("port")
                .value_name("PORT")
                .help("The TCP/UDP port to listen on. The UDP port can be modified by the \
                      --discovery-port flag. If listening over both Ipv4 and Ipv6 the --port flag \
                      will apply to the Ipv4 address and --port6 to the Ipv6 address.")
                .default_value("9000")
                .takes_value(true),
        )
        .arg(
            Arg::with_name("port6")
                .long("port6")
                .value_name("PORT")
                .help("The TCP/UDP port to listen on over IpV6 when listening over both Ipv4 and \
                      Ipv6. Defaults to 9090 when required.")
                .default_value("9090")
                .takes_value(true),
        )
        .arg(
            Arg::with_name("discovery-port")
                .long("discovery-port")
                .value_name("PORT")
                .help("The UDP port that discovery will listen on. Defaults to `port`")
                .takes_value(true),
        )
        .arg(
            Arg::with_name("discovery-port6")
                .long("discovery-port6")
                .value_name("PORT")
                .help("The UDP port that discovery will listen on over IpV6 if listening over \
                      both Ipv4 and IpV6. Defaults to `port6`")
                .takes_value(true),
        )
        .arg(
            Arg::with_name("target-peers")
                .long("target-peers")
                .help("The target number of peers.")
                .takes_value(true),
        )
        .arg(
            Arg::with_name("boot-nodes")
                .long("boot-nodes")
                .allow_hyphen_values(true)
                .value_name("ENR/MULTIADDR LIST")
                .help("One or more comma-delimited base64-encoded ENR's to bootstrap the p2p network. Multiaddr is also supported.")
                .takes_value(true),
        )
        .arg(
            Arg::with_name("network-load")
                .long("network-load")
                .value_name("INTEGER")
                .help("Lighthouse's network can be tuned for bandwidth/performance. Setting this to a high value, will increase the bandwidth lighthouse uses, increasing the likelihood of redundant information in exchange for faster communication. This can increase profit of validators marginally by receiving messages faster on the network. Lower values decrease bandwidth usage, but makes communication slower which can lead to validator performance reduction. Values are in the range [1,5].")
                .default_value("3")
                .set(clap::ArgSettings::Hidden)
                .takes_value(true),
        )
        .arg(
            Arg::with_name("disable-upnp")
                .long("disable-upnp")
                .help("Disables UPnP support. Setting this will prevent Lighthouse from attempting to automatically establish external port mappings.")
                .takes_value(false),
        )
        .arg(
            Arg::with_name("private")
                .long("private")
                .help("Prevents sending various client identification information.")
                .takes_value(false),
        )
        .arg(
            Arg::with_name("enr-udp-port")
                .long("enr-udp-port")
                .value_name("PORT")
                .help("The UDP4 port of the local ENR. Set this only if you are sure other nodes \
                      can connect to your local node on this port over IpV4.")
                .takes_value(true),
        )
        .arg(
            Arg::with_name("enr-udp6-port")
                .long("enr-udp6-port")
                .value_name("PORT")
                .help("The UDP6 port of the local ENR. Set this only if you are sure other nodes \
                      can connect to your local node on this port over IpV6.")
                .takes_value(true),
        )
        .arg(
            Arg::with_name("enr-tcp-port")
                .long("enr-tcp-port")
                .value_name("PORT")
                .help("The TCP4 port of the local ENR. Set this only if you are sure other nodes \
                      can connect to your local node on this port over IpV4. The --port flag is \
                      used if this is not set.")
                .takes_value(true),
        )
        .arg(
            Arg::with_name("enr-tcp6-port")
                .long("enr-tcp6-port")
                .value_name("PORT")
                .help("The TCP6 port of the local ENR. Set this only if you are sure other nodes \
                      can connect to your local node on this port over IpV6. The --port6 flag is \
                      used if this is not set.")
                .takes_value(true),
        )
        .arg(
            Arg::with_name("enr-address")
                .long("enr-address")
                .value_name("ADDRESS")
                .help("The IP address/ DNS address to broadcast to other peers on how to reach \
                      this node. If a DNS address is provided, the enr-address is set to the IP \
                      address it resolves to and does not auto-update based on PONG responses in \
                      discovery. Set this only if you are sure other nodes can connect to your \
                      local node on this address. This will update the `ip4` or `ip6` ENR fields \
                      accordingly. To update both, set this flag twice with the different values.")
                .multiple(true)
                .max_values(2)
                .takes_value(true),
        )
        .arg(
            Arg::with_name("enr-match")
                .short("e")
                .long("enr-match")
                .help("Sets the local ENR IP address and port to match those set for lighthouse. \
                      Specifically, the IP address will be the value of --listen-address and the \
                      UDP port will be --discovery-port.")
        )
        .arg(
            Arg::with_name("disable-enr-auto-update")
                .short("x")
                .long("disable-enr-auto-update")
                .help("Discovery automatically updates the nodes local ENR with an external IP address and port as seen by other peers on the network. \
                This disables this feature, fixing the ENR's IP/PORT to those specified on boot."),
        )
        .arg(
            Arg::with_name("libp2p-addresses")
                .long("libp2p-addresses")
                .value_name("MULTIADDR")
                .help("One or more comma-delimited multiaddrs to manually connect to a libp2p peer \
                       without an ENR.")
                .takes_value(true),
        )
        .arg(
            Arg::with_name("disable-discovery")
                .long("disable-discovery")
                .help("Disables the discv5 discovery protocol. The node will not search for new peers or participate in the discovery protocol.")
                .takes_value(false),
        )
        .arg(
            Arg::with_name("disable-peer-scoring")
                .long("disable-peer-scoring")
                .help("Disables peer scoring in lighthouse. WARNING: This is a dev only flag is only meant to be used in local testing scenarios \
                        Using this flag on a real network may cause your node to become eclipsed and see a different view of the network")
                .takes_value(false)
                .hidden(true),
        )
        .arg(
            Arg::with_name("trusted-peers")
                .long("trusted-peers")
                .value_name("TRUSTED_PEERS")
                .help("One or more comma-delimited trusted peer ids which always have the highest score according to the peer scoring system.")
                .takes_value(true),
        )
        .arg(
            Arg::with_name("genesis-backfill")
                .long("genesis-backfill")
                .help("Attempts to download blocks all the way back to genesis when checkpoint syncing.")
                .takes_value(false),
        )
        .arg(
            Arg::with_name("enable-private-discovery")
                .long("enable-private-discovery")
                .help("Lighthouse by default does not discover private IP addresses. Set this flag to enable connection attempts to local addresses.")
                .takes_value(false),
        )
        .arg(
            Arg::with_name("self-limiter")
            .long("self-limiter")
            .help(
                "Enables the outbound rate limiter (requests made by this node).\
                \
                Rate limit quotas per protocol can be set in the form of \
                <protocol_name>:<tokens>/<time_in_seconds>. To set quotas for multiple protocols, \
                separate them by ';'. If the self rate limiter is enabled and a protocol is not \
                present in the configuration, the quotas used for the inbound rate limiter will be \
                used."
            )
            .min_values(0)
            .hidden(true)
        )
        .arg(
            Arg::with_name("proposer-only")
                .long("proposer-only")
                .help("Sets this beacon node at be a block proposer only node. \
                       This will run the beacon node in a minimal configuration that is sufficient for block publishing only. This flag should be used \
                       for a beacon node being referenced by validator client using the --proposer-node flag. This configuration is for enabling more secure setups.")
                .takes_value(false),
        )
        .arg(
            Arg::with_name("inbound-rate-limiter")
            .long("inbound-rate-limiter")
            .help(
                "Configures the inbound rate limiter (requests received by this node).\
                \
                Rate limit quotas per protocol can be set in the form of \
                <protocol_name>:<tokens>/<time_in_seconds>. To set quotas for multiple protocols, \
                separate them by ';'. If the inbound rate limiter is enabled and a protocol is not \
                present in the configuration, the default quotas will be used. \
                \
                This is enabled by default, using default quotas. To disable rate limiting pass \
                `disabled` to this option instead."
            )
            .takes_value(true)
            .hidden(true)
        )
        .arg(
            Arg::with_name("disable-backfill-rate-limiting")
                .long("disable-backfill-rate-limiting")
                .help("Disable the backfill sync rate-limiting. This allow users to just sync the entire chain as fast \
                    as possible, however it can result in resource contention which degrades staking performance. Stakers \
                    should generally choose to avoid this flag since backfill sync is not required for staking.")
                .takes_value(false),
        )
        /* REST API related arguments */
        .arg(
            Arg::with_name("http")
                .long("http")
                .help("Enable the RESTful HTTP API server. Disabled by default.")
                .takes_value(false),
        )
        .arg(
            Arg::with_name("http-address")
                .long("http-address")
                .value_name("ADDRESS")
                .help("Set the listen address for the RESTful HTTP API server.")
                .default_value("127.0.0.1")
                .takes_value(true),
        )
        .arg(
            Arg::with_name("http-port")
                .long("http-port")
                .value_name("PORT")
                .help("Set the listen TCP port for the RESTful HTTP API server.")
                .default_value("5052")
                .takes_value(true),
        )
        .arg(
            Arg::with_name("http-allow-origin")
                .long("http-allow-origin")
                .value_name("ORIGIN")
                .help("Set the value of the Access-Control-Allow-Origin response HTTP header. \
                    Use * to allow any origin (not recommended in production). \
                    If no value is supplied, the CORS allowed origin is set to the listen \
                    address of this server (e.g., http://localhost:5052).")
                .takes_value(true),
        )
        .arg(
            Arg::with_name("http-disable-legacy-spec")
                .long("http-disable-legacy-spec")
                .hidden(true)
        )
        .arg(
            Arg::with_name("http-spec-fork")
                .long("http-spec-fork")
                .value_name("FORK")
                .help("Serve the spec for a specific hard fork on /eth/v1/config/spec. It should \
                       not be necessary to set this flag.")
                .takes_value(true)
        )
        .arg(
            Arg::with_name("http-enable-tls")
                .long("http-enable-tls")
                .help("Serves the RESTful HTTP API server over TLS. This feature is currently \
                    experimental.")
                .takes_value(false)
                .requires("http-tls-cert")
                .requires("http-tls-key")
        )
        .arg(
            Arg::with_name("http-tls-cert")
                .long("http-tls-cert")
                .help("The path of the certificate to be used when serving the HTTP API server \
                    over TLS.")
                .takes_value(true)
        )
        .arg(
            Arg::with_name("http-tls-key")
                .long("http-tls-key")
                .help("The path of the private key to be used when serving the HTTP API server \
                    over TLS. Must not be password-protected.")
                .takes_value(true)
        )
        .arg(
            Arg::with_name("http-allow-sync-stalled")
                .long("http-allow-sync-stalled")
                .help("Forces the HTTP to indicate that the node is synced when sync is actually \
                    stalled. This is useful for very small testnets. TESTING ONLY. DO NOT USE ON \
                    MAINNET.")
        )
        .arg(
            Arg::with_name("http-sse-capacity-multiplier")
                .long("http-sse-capacity-multiplier")
                .takes_value(true)
                .default_value("1")
                .value_name("N")
                .help("Multiplier to apply to the length of HTTP server-sent-event (SSE) channels. \
                       Increasing this value can prevent messages from being dropped.")
        )
        .arg(
            Arg::with_name("http-duplicate-block-status")
                .long("http-duplicate-block-status")
                .takes_value(true)
                .default_value("202")
                .value_name("STATUS_CODE")
                .help("Status code to send when a block that is already known is POSTed to the \
                       HTTP API.")
        )
        .arg(
            Arg::with_name("http-enable-beacon-processor")
                .long("http-enable-beacon-processor")
                .value_name("BOOLEAN")
                .help("The beacon processor is a scheduler which provides quality-of-service and \
                    DoS protection. When set to \"true\", HTTP API requests will be queued and scheduled \
                    alongside other tasks. When set to \"false\", HTTP API responses will be executed \
                    immediately.")
                .takes_value(true)
                .default_value("true")
        )
        /* Prometheus metrics HTTP server related arguments */
        .arg(
            Arg::with_name("metrics")
                .long("metrics")
                .help("Enable the Prometheus metrics HTTP server. Disabled by default.")
                .takes_value(false),
        )
        .arg(
            Arg::with_name("metrics-address")
                .long("metrics-address")
                .value_name("ADDRESS")
                .help("Set the listen address for the Prometheus metrics HTTP server.")
                .default_value("127.0.0.1")
                .takes_value(true),
        )
        .arg(
            Arg::with_name("metrics-port")
                .long("metrics-port")
                .value_name("PORT")
                .help("Set the listen TCP port for the Prometheus metrics HTTP server.")
                .default_value("5054")
                .takes_value(true),
        )
        .arg(
            Arg::with_name("metrics-allow-origin")
                .long("metrics-allow-origin")
                .value_name("ORIGIN")
                .help("Set the value of the Access-Control-Allow-Origin response HTTP header. \
                    Use * to allow any origin (not recommended in production). \
                    If no value is supplied, the CORS allowed origin is set to the listen \
                    address of this server (e.g., http://localhost:5054).")
                .takes_value(true),
        )
        .arg(
            Arg::with_name("shuffling-cache-size")
            .long("shuffling-cache-size")
            .help("Some HTTP API requests can be optimised by caching the shufflings at each epoch. \
            This flag allows the user to set the shuffling cache size in epochs. \
            Shufflings are dependent on validator count and setting this value to a large number can consume a large amount of memory.")
            .takes_value(true)
        )

        /*
         * Monitoring metrics
         */

        .arg(
            Arg::with_name("monitoring-endpoint")
                .long("monitoring-endpoint")
                .value_name("ADDRESS")
                .help("Enables the monitoring service for sending system metrics to a remote endpoint. \
                This can be used to monitor your setup on certain services (e.g. beaconcha.in). \
                This flag sets the endpoint where the beacon node metrics will be sent. \
                Note: This will send information to a remote sever which may identify and associate your \
                validators, IP address and other personal information. Always use a HTTPS connection \
                and never provide an untrusted URL.")
                .takes_value(true),
        )
        .arg(
            Arg::with_name("monitoring-endpoint-period")
                .long("monitoring-endpoint-period")
                .value_name("SECONDS")
                .help("Defines how many seconds to wait between each message sent to \
                       the monitoring-endpoint. Default: 60s")
                .requires("monitoring-endpoint")
                .takes_value(true),
        )

        /*
         * Standard staking flags
         */

        .arg(
            Arg::with_name("staking")
                .long("staking")
                .help("Standard option for a staking beacon node. This will enable the HTTP server \
                       on localhost:5052 and import deposit logs from the execution node. This is \
                       equivalent to `--http` on merge-ready networks, or `--http --eth1` pre-merge")
                .takes_value(false)
        )

        /*
         * Eth1 Integration
         */
        .arg(
            Arg::with_name("eth1")
                .long("eth1")
                .help("If present the node will connect to an eth1 node. This is required for \
                       block production, you must use this flag if you wish to serve a validator.")
                .takes_value(false),
        )
        .arg(
            Arg::with_name("dummy-eth1")
                .long("dummy-eth1")
                .conflicts_with("eth1")
                .help("If present, uses an eth1 backend that generates static dummy data.\
                      Identical to the method used at the 2019 Canada interop.")
        )
        .arg(
            Arg::with_name("eth1-endpoint")
                .long("eth1-endpoint")
                .value_name("HTTP-ENDPOINT")
                .help("Deprecated. Use --eth1-endpoints.")
                .takes_value(true)
        )
        .arg(
            Arg::with_name("eth1-endpoints")
                .long("eth1-endpoints")
                .value_name("HTTP-ENDPOINTS")
                .conflicts_with("eth1-endpoint")
                .help("One http endpoint for a web3 connection to an execution node. \
                       Note: This flag is now only useful for testing, use `--execution-endpoint` \
                       flag to connect to an execution node on mainnet and testnets.
                       Defaults to http://127.0.0.1:8545.")
                .takes_value(true)
        )
        .arg(
            Arg::with_name("eth1-purge-cache")
                .long("eth1-purge-cache")
                .value_name("PURGE-CACHE")
                .help("Purges the eth1 block and deposit caches")
                .takes_value(false)
        )
        .arg(
            Arg::with_name("eth1-blocks-per-log-query")
                .long("eth1-blocks-per-log-query")
                .value_name("BLOCKS")
                .help("Specifies the number of blocks that a deposit log query should span. \
                    This will reduce the size of responses from the Eth1 endpoint.")
                .default_value("1000")
                .takes_value(true)
        )
        .arg(
            Arg::with_name("eth1-cache-follow-distance")
                .long("eth1-cache-follow-distance")
                .value_name("BLOCKS")
                .help("Specifies the distance between the Eth1 chain head and the last block which \
                       should be imported into the cache. Setting this value lower can help \
                       compensate for irregular Proof-of-Work block times, but setting it too low \
                       can make the node vulnerable to re-orgs.")
                .takes_value(true)
        )
        .arg(
            Arg::with_name("slots-per-restore-point")
                .long("slots-per-restore-point")
                .value_name("SLOT_COUNT")
                .help("Specifies how often a freezer DB restore point should be stored. \
                       Cannot be changed after initialization. \
                       [default: 8192 (mainnet) or 64 (minimal)]")
                .takes_value(true)
        )
        .arg(
            Arg::with_name("hierarchy-exponents")
                .long("hierarchy-exponents")
                .value_name("EXPONENTS")
                .help("Specifies the frequency for storing full state snapshots and hierarchical \
                        diffs in the freezer DB. Accepts a comma-separated list of ascending \
                        exponents. Each exponent defines an interval for storing diffs to the layer \
                        above. The last exponent defines the interval for full snapshots. \
                        For example, a config of '4,8,12' would store a full snapshot every \
                        4096 (2^12) slots, first-level diffs every 256 (2^8) slots, and second-level \
                        diffs every 16 (2^4) slots. \
                        Cannot be changed after initialization. \
                        [default: 5,9,11,13,16,18,21]")
                .takes_value(true)
        )
        .arg(
            Arg::with_name("epochs-per-migration")
                .long("epochs-per-migration")
                .value_name("N")
                .help("The number of epochs to wait between running the migration of data from the \
                       hot DB to the cold DB. Less frequent runs can be useful for minimizing disk \
                       writes")
                .default_value("1")
                .takes_value(true)
        )
        .arg(
            Arg::with_name("block-cache-size")
                .long("block-cache-size")
                .value_name("SIZE")
                .help("Specifies how many blocks the database should cache in memory [default: 5]")
                .takes_value(true)
        )
        .arg(
            Arg::with_name("historic-state-cache-size")
                .long("historic-state-cache-size")
                .value_name("SIZE")
                .help("Specifies how many states from the freezer database should cache in memory [default: 1]")
                .takes_value(true)
        )
        /*
         * Execution Layer Integration
         */
        .arg(
            Arg::with_name("merge")
                .long("merge")
                .help("Deprecated. The feature activates automatically when --execution-endpoint \
                    is supplied.")
                .takes_value(false)
                .hidden(true)
        )
        .arg(
            Arg::with_name("execution-endpoint")
                .long("execution-endpoint")
                .value_name("EXECUTION-ENDPOINT")
                .alias("execution-endpoints")
                .help("Server endpoint for an execution layer JWT-authenticated HTTP \
                       JSON-RPC connection. Uses the same endpoint to populate the \
                       deposit cache.")
                .takes_value(true)
        )
        .arg(
            Arg::with_name("execution-jwt")
                .long("execution-jwt")
                .value_name("EXECUTION-JWT")
                .alias("jwt-secrets")
                .help("File path which contains the hex-encoded JWT secret for the \
                       execution endpoint provided in the --execution-endpoint flag.")
                .requires("execution-endpoint")
                .takes_value(true)
        )
        .arg(
            Arg::with_name("execution-jwt-secret-key")
                .long("execution-jwt-secret-key")
                .value_name("EXECUTION-JWT-SECRET-KEY")
                .alias("jwt-secret-key")
                .help("Hex-encoded JWT secret for the \
                       execution endpoint provided in the --execution-endpoint flag.")
                .requires("execution-endpoint")
                .conflicts_with("execution-jwt")
                .takes_value(true)
        )
        .arg(
            Arg::with_name("execution-jwt-id")
                .long("execution-jwt-id")
                .value_name("EXECUTION-JWT-ID")
                .alias("jwt-id")
                .help("Used by the beacon node to communicate a unique identifier to execution nodes \
                       during JWT authentication. It corresponds to the 'id' field in the JWT claims object.\
                       Set to empty by default")
                .requires("execution-jwt")
                .takes_value(true)
        )
        .arg(
            Arg::with_name("execution-jwt-version")
                .long("execution-jwt-version")
                .value_name("EXECUTION-JWT-VERSION")
                .alias("jwt-version")
                .help("Used by the beacon node to communicate a client version to execution nodes \
                       during JWT authentication. It corresponds to the 'clv' field in the JWT claims object.\
                       Set to empty by default")
                .requires("execution-jwt")
                .takes_value(true)
        )
        .arg(
            Arg::with_name("suggested-fee-recipient")
                .long("suggested-fee-recipient")
                .value_name("SUGGESTED-FEE-RECIPIENT")
                .help("Emergency fallback fee recipient for use in case the validator client does \
                       not have one configured. You should set this flag on the validator \
                       client instead of (or in addition to) setting it here.")
                .requires("execution-endpoint")
                .takes_value(true)
        )
        .arg(
            Arg::with_name("builder")
                .long("builder")
                .alias("payload-builder")
                .alias("payload-builders")
                .help("The URL of a service compatible with the MEV-boost API.")
                .requires("execution-endpoint")
                .takes_value(true)
        )
        .arg(
            Arg::with_name("execution-timeout-multiplier")
                .long("execution-timeout-multiplier")
                .value_name("NUM")
                .help("Unsigned integer to multiply the default execution timeouts by.")
                .default_value("1")
                .takes_value(true)
        )
        /*
         * Database.
         */
        .arg(
            Arg::with_name("purge-db")
                .long("purge-db")
                .help("If present, the chain database will be deleted. Use with caution.")
        )
        .arg(
            Arg::with_name("compact-db")
                .long("compact-db")
                .help("If present, apply compaction to the database on start-up. Use with caution. \
                       It is generally not recommended unless auto-compaction is disabled.")
        )
        .arg(
            Arg::with_name("auto-compact-db")
                .long("auto-compact-db")
                .help("Enable or disable automatic compaction of the database on finalization.")
                .takes_value(true)
                .default_value("true")
        )
        .arg(
            Arg::with_name("state-cache-size")
                .long("state-cache-size")
                .value_name("SIZE")
                .help("Specifies how many states the database should cache in memory [default: 128]")
                .takes_value(true)
        )
        .arg(
            Arg::with_name("diff-buffer-cache-size")
                .long("diff-buffer-cache-size")
                .value_name("SIZE")
                .help("The maximum number of diff buffers to hold in memory. This cache is used \
                       when fetching historic states [default: 16]")
                .takes_value(true)
        )
        .arg(
            Arg::with_name("compression-level")
                .long("compression-level")
                .value_name("LEVEL")
                .help("Compression level (-99 to 22) for zstd compression applied to states on disk \
                       [default: 1]. You may change the compression level freely without re-syncing.")
                .takes_value(true)
        )
        .arg(
            Arg::with_name("prune-payloads")
                .long("prune-payloads")
                .help("Prune execution payloads from Lighthouse's database. This saves space but \
                       imposes load on the execution client, as payloads need to be \
                       reconstructed and sent to syncing peers.")
                .takes_value(true)
                .default_value("true")
        )
        .arg(
            Arg::with_name("epochs-per-state-diff")
                .long("epochs-per-state-diff")
                .value_name("EPOCHS")
                .help("Number of epochs between state diffs stored in the database. Lower values \
                       result in more writes and more data stored, while higher values result in \
                       more block replaying and longer load times in case of cache miss.")
                .default_value("4")
                .takes_value(true)
        )
        /*
         * Misc.
         */
        .arg(
            Arg::with_name("graffiti")
                .long("graffiti")
                .help(
                    "Specify your custom graffiti to be included in blocks. \
                    Defaults to the current version and commit, truncated to fit in 32 bytes. "
                )
                .value_name("GRAFFITI")
                .takes_value(true)
        )
        .arg(
            Arg::with_name("max-skip-slots")
                .long("max-skip-slots")
                .help(
                    "Refuse to skip more than this many slots when processing an attestation. \
                    This prevents nodes on minority forks from wasting our time and disk space, \
                    but could also cause unnecessary consensus failures, so is disabled by default."
                )
                .value_name("NUM_SLOTS")
                .takes_value(true)
        )
        /*
         * Slasher.
         */
        .arg(
            Arg::with_name("slasher")
                .long("slasher")
                .help(
                    "Run a slasher alongside the beacon node. It is currently only recommended for \
                     expert users because of the immaturity of the slasher UX and the extra \
                     resources required."
                )
                .takes_value(false)
        )
        .arg(
            Arg::with_name("slasher-dir")
                .long("slasher-dir")
                .help(
                    "Set the slasher's database directory."
                )
                .value_name("PATH")
                .takes_value(true)
                .requires("slasher")
        )
        .arg(
            Arg::with_name("slasher-update-period")
                .long("slasher-update-period")
                .help(
                    "Configure how often the slasher runs batch processing."
                )
                .value_name("SECONDS")
                .requires("slasher")
                .takes_value(true)
        )
        .arg(
            Arg::with_name("slasher-slot-offset")
                .long("slasher-slot-offset")
                .help(
                    "Set the delay from the start of the slot at which the slasher should ingest \
                     attestations. Only effective if the slasher-update-period is a multiple of the \
                     slot duration."
                )
                .value_name("SECONDS")
                .requires("slasher")
                .takes_value(true)
        )
        .arg(
            Arg::with_name("slasher-history-length")
                .long("slasher-history-length")
                .help(
                    "Configure how many epochs of history the slasher keeps. Immutable after \
                     initialization."
                )
                .value_name("EPOCHS")
                .requires("slasher")
                .takes_value(true)
        )
        .arg(
            Arg::with_name("slasher-max-db-size")
                .long("slasher-max-db-size")
                .help(
                    "Maximum size of the MDBX database used by the slasher."
                )
                .value_name("GIGABYTES")
                .requires("slasher")
                .takes_value(true)
        )
        .arg(
            Arg::with_name("slasher-att-cache-size")
                .long("slasher-att-cache-size")
                .help("Set the maximum number of attestation roots for the slasher to cache")
                .value_name("COUNT")
                .requires("slasher")
                .takes_value(true)
        )
        .arg(
            Arg::with_name("slasher-chunk-size")
                .long("slasher-chunk-size")
                .help(
                    "Number of epochs per validator per chunk stored on disk."
                )
                .value_name("EPOCHS")
                .requires("slasher")
                .takes_value(true)
        )
        .arg(
            Arg::with_name("slasher-validator-chunk-size")
                .long("slasher-validator-chunk-size")
                .help(
                    "Number of validators per chunk stored on disk."
                )
                .value_name("NUM_VALIDATORS")
                .requires("slasher")
                .takes_value(true)
        )
        .arg(
            Arg::with_name("slasher-broadcast")
                .long("slasher-broadcast")
                .help("Broadcast slashings found by the slasher to the rest of the network \
                       [Enabled by default].")
                .takes_value(true)
                .default_value("true")
        )
        .arg(
            Arg::with_name("slasher-backend")
                .long("slasher-backend")
                .value_name("DATABASE")
                .help("Set the database backend to be used by the slasher.")
                .takes_value(true)
                .possible_values(slasher::DatabaseBackend::VARIANTS)
                .requires("slasher")
        )
        .arg(
            Arg::with_name("wss-checkpoint")
                .long("wss-checkpoint")
                .help(
                    "Specify a weak subjectivity checkpoint in `block_root:epoch` format to verify \
                     the node's sync against. The block root should be 0x-prefixed. Note that this \
                     flag is for verification only, to perform a checkpoint sync from a recent \
                     state use --checkpoint-sync-url."
                )
                .value_name("WSS_CHECKPOINT")
                .takes_value(true)
        )
        .arg(
            Arg::with_name("checkpoint-state")
                .long("checkpoint-state")
                .help("Set a checkpoint state to start syncing from. Must be aligned and match \
                       --checkpoint-block. Using --checkpoint-sync-url instead is recommended.")
                .value_name("STATE_SSZ")
                .takes_value(true)
                .requires("checkpoint-block")
        )
        .arg(
            Arg::with_name("checkpoint-block")
                .long("checkpoint-block")
                .help("Set a checkpoint block to start syncing from. Must be aligned and match \
                       --checkpoint-state. Using --checkpoint-sync-url instead is recommended.")
                .value_name("BLOCK_SSZ")
                .takes_value(true)
                .requires("checkpoint-state")
        )
        .arg(
            Arg::with_name("checkpoint-sync-url")
                .long("checkpoint-sync-url")
                .help("Set the remote beacon node HTTP endpoint to use for checkpoint sync.")
                .value_name("BEACON_NODE")
                .takes_value(true)
                .conflicts_with("checkpoint-state")
        )
        .arg(
            Arg::with_name("checkpoint-sync-url-timeout")
                .long("checkpoint-sync-url-timeout")
                .help("Set the timeout for checkpoint sync calls to remote beacon node HTTP endpoint.")
                .value_name("SECONDS")
                .takes_value(true)
                .default_value("180")
        )
        .arg(
            Arg::with_name("reconstruct-historic-states")
                .long("reconstruct-historic-states")
                .help("After a checkpoint sync, reconstruct historic states in the database. This requires syncing all the way back to genesis.")
                .takes_value(false)
        )
        .arg(
            Arg::with_name("validator-monitor-auto")
                .long("validator-monitor-auto")
                .help("Enables the automatic detection and monitoring of validators connected to the \
                    HTTP API and using the subnet subscription endpoint. This generally has the \
                    effect of providing additional logging and metrics for locally controlled \
                    validators.")
        )
        .arg(
            Arg::with_name("validator-monitor-pubkeys")
                .long("validator-monitor-pubkeys")
                .help("A comma-separated list of 0x-prefixed validator public keys. \
                        These validators will receive special monitoring and additional \
                        logging.")
                .value_name("PUBKEYS")
                .takes_value(true)
        )
        .arg(
            Arg::with_name("validator-monitor-file")
                .long("validator-monitor-file")
                .help("As per --validator-monitor-pubkeys, but the comma-separated list is \
                    contained within a file at the given path.")
                .value_name("PATH")
                .takes_value(true)
        )
        .arg(
            Arg::with_name("validator-monitor-individual-tracking-threshold")
                .long("validator-monitor-individual-tracking-threshold")
                .help("Once the validator monitor reaches this number of local validators \
                    it will stop collecting per-validator Prometheus metrics and issuing \
                    per-validator logs. Instead, it will provide aggregate metrics and logs. \
                    This avoids infeasibly high cardinality in the Prometheus database and \
                    high log volume when using many validators. Defaults to 64.")
                .value_name("INTEGER")
                .takes_value(true)
        )
        .arg(
            Arg::with_name("disable-lock-timeouts")
                .long("disable-lock-timeouts")
                .help("Disable the timeouts applied to some internal locks by default. This can \
                       lead to less spurious failures on slow hardware but is considered \
                       experimental as it may obscure performance issues.")
                .takes_value(false)
        )
        .arg(
            Arg::with_name("disable-proposer-reorgs")
                .long("disable-proposer-reorgs")
                .help("Do not attempt to reorg late blocks from other validators when proposing.")
                .takes_value(false)
        )
        .arg(
            Arg::with_name("proposer-reorg-threshold")
                .long("proposer-reorg-threshold")
                .value_name("PERCENT")
                .help("Percentage of vote weight below which to attempt a proposer reorg. \
                       Default: 20%")
                .conflicts_with("disable-proposer-reorgs")
        )
        .arg(
            Arg::with_name("proposer-reorg-epochs-since-finalization")
                .long("proposer-reorg-epochs-since-finalization")
                .value_name("EPOCHS")
                .help("Maximum number of epochs since finalization at which proposer reorgs are \
                       allowed. Default: 2")
                .conflicts_with("disable-proposer-reorgs")
        )
        .arg(
            Arg::with_name("proposer-reorg-cutoff")
                .long("proposer-reorg-cutoff")
                .value_name("MILLISECONDS")
                .help("Maximum delay after the start of the slot at which to propose a reorging \
                       block. Lower values can prevent failed reorgs by ensuring the block has \
                       ample time to propagate and be processed by the network. The default is \
                       1/12th of a slot (1 second on mainnet)")
                .conflicts_with("disable-proposer-reorgs")
        )
        .arg(
            Arg::with_name("proposer-reorg-disallowed-offsets")
                .long("proposer-reorg-disallowed-offsets")
                .value_name("N1,N2,...")
                .help("Comma-separated list of integer offsets which can be used to avoid \
                       proposing reorging blocks at certain slots. An offset of N means that \
                       reorging proposals will not be attempted at any slot such that \
                       `slot % SLOTS_PER_EPOCH == N`. By default only re-orgs at offset 0 will be \
                       avoided. Any offsets supplied with this flag will impose additional \
                       restrictions.")
                .conflicts_with("disable-proposer-reorgs")
        )
        .arg(
            Arg::with_name("prepare-payload-lookahead")
                .long("prepare-payload-lookahead")
                .value_name("MILLISECONDS")
                .help("The time before the start of a proposal slot at which payload attributes \
                       should be sent. Low values are useful for execution nodes which don't \
                       improve their payload after the first call, and high values are useful \
                       for ensuring the EL is given ample notice. Default: 1/3 of a slot.")
                .takes_value(true)
        )
        .arg(
            Arg::with_name("always-prepare-payload")
                .long("always-prepare-payload")
                .help("Send payload attributes with every fork choice update. This is intended for \
                       use by block builders, relays and developers. You should set a fee \
                       recipient on this BN and also consider adjusting the \
                       --prepare-payload-lookahead flag.")
                .takes_value(false)
        )
        .arg(
            Arg::with_name("fork-choice-before-proposal-timeout")
                .long("fork-choice-before-proposal-timeout")
                .help("Set the maximum number of milliseconds to wait for fork choice before \
                       proposing a block. You can prevent waiting at all by setting the timeout \
                       to 0, however you risk proposing atop the wrong parent block.")
                .default_value("250")
                .takes_value(true)
        )
        .arg(
            Arg::with_name("paranoid-block-proposal")
                .long("paranoid-block-proposal")
                .help("Paranoid enough to be reading the source? Nice. This flag reverts some \
                       block proposal optimisations and forces the node to check every attestation \
                       it includes super thoroughly. This may be useful in an emergency, but not \
                       otherwise.")
                .hidden(true)
                .takes_value(false)
        )
        .arg(
            Arg::with_name("builder-fallback-skips")
                .long("builder-fallback-skips")
                .help("If this node is proposing a block and has seen this number of skip slots \
                        on the canonical chain in a row, it will NOT query any connected builders, \
                        and will use the local execution engine for payload construction.")
                .default_value("3")
                .takes_value(true)
        )
        .arg(
            Arg::with_name("builder-fallback-skips-per-epoch")
                .long("builder-fallback-skips-per-epoch")
                .help("If this node is proposing a block and has seen this number of skip slots \
                        on the canonical chain in the past `SLOTS_PER_EPOCH`, it will NOT query \
                        any connected builders, and will use the local execution engine for \
                        payload construction.")
                .default_value("8")
                .takes_value(true)
        )
        .arg(
            Arg::with_name("builder-fallback-epochs-since-finalization")
                .long("builder-fallback-epochs-since-finalization")
                .help("If this node is proposing a block and the chain has not finalized within \
                        this number of epochs, it will NOT query any connected builders, \
                        and will use the local execution engine for payload construction. Setting \
                        this value to anything less than 2 will cause the node to NEVER query \
                        connected builders. Setting it to 2 will cause this condition to be hit \
                        if there are skips slots at the start of an epoch, right before this node \
                        is set to propose.")
                .default_value("3")
                .takes_value(true)
        )
        .arg(
            Arg::with_name("builder-fallback-disable-checks")
                .long("builder-fallback-disable-checks")
                .help("This flag disables all checks related to chain health. This means the builder \
                        API will always be used for payload construction, regardless of recent chain \
                        conditions.")
                .takes_value(false)
        )
        .arg(
            Arg::with_name("builder-profit-threshold")
                .long("builder-profit-threshold")
                .value_name("WEI_VALUE")
                .help("The minimum reward in wei provided to the proposer by a block builder for \
                    an external payload to be considered for inclusion in a proposal. If this \
                    threshold is not met, the local EE's payload will be used. This is currently \
                    *NOT* in comparison to the value of the local EE's payload. It simply checks \
                    whether the total proposer reward from an external payload is equal to or \
                    greater than this value. In the future, a comparison to a local payload is \
                    likely to be added. Example: Use 250000000000000000 to set the threshold to \
                     0.25 ETH.")
                .default_value("0")
                .takes_value(true)
        )
        .arg(
            Arg::with_name("builder-user-agent")
                .long("builder-user-agent")
                .value_name("STRING")
                .help("The HTTP user agent to send alongside requests to the builder URL. The \
                       default is Lighthouse's version string.")
                .requires("builder")
                .takes_value(true)
        )
        .arg(
            Arg::with_name("count-unrealized")
                .long("count-unrealized")
                .hidden(true)
                .help("This flag is deprecated and has no effect.")
                .takes_value(true)
                .default_value("true")
        )
        .arg(
            Arg::with_name("count-unrealized-full")
                .long("count-unrealized-full")
                .hidden(true)
                .help("This flag is deprecated and has no effect.")
                .takes_value(true)
                .default_value("false")
        )
        .arg(
            Arg::with_name("reset-payload-statuses")
                .long("reset-payload-statuses")
                .help("When present, Lighthouse will forget the payload statuses of any \
                       already-imported blocks. This can assist in the recovery from a consensus \
                       failure caused by the execution layer.")
                .takes_value(false)
        )
        .arg(
            Arg::with_name("disable-deposit-contract-sync")
                .long("disable-deposit-contract-sync")
                .help("Explictly disables syncing of deposit logs from the execution node. \
                      This overrides any previous option that depends on it. \
                      Useful if you intend to run a non-validating beacon node.")
                .takes_value(false)
        )
        .arg(
            Arg::with_name("disable-optimistic-finalized-sync")
                .long("disable-optimistic-finalized-sync")
                .help("Force Lighthouse to verify every execution block hash with the execution \
                       client during finalized sync. By default block hashes will be checked in \
                       Lighthouse and only passed to the EL if initial verification fails.")
        )
        .arg(
            Arg::with_name("light-client-server")
                .long("light-client-server")
                .help("Act as a full node supporting light clients on the p2p network \
                       [experimental]")
                .takes_value(false)
        )
        .arg(
            Arg::with_name("gui")
                .long("gui")
                .help("Enable the graphical user interface and all its requirements. \
                      This enables --http and --validator-monitor-auto and enables SSE logging.")
                .takes_value(false)
        )
        .arg(
            Arg::with_name("always-prefer-builder-payload")
            .long("always-prefer-builder-payload")
            .help("If set, the beacon node always uses the payload from the builder instead of the local payload.")
            // The builder profit threshold flag is used to provide preference
            // to local payloads, therefore it fundamentally conflicts with
            // always using the builder.
            .conflicts_with("builder-profit-threshold")
        )
        .arg(
            Arg::with_name("invalid-gossip-verified-blocks-path")
            .long("invalid-gossip-verified-blocks-path")
            .value_name("PATH")
            .help("If a block succeeds gossip validation whilst failing full validation, store \
                    the block SSZ as a file at this path. This feature is only recommended for \
                    developers. This directory is not pruned, users should be careful to avoid \
                    filling up their disks.")
        )
        .arg(
            Arg::with_name("progressive-balances")
                .long("progressive-balances")
                .value_name("MODE")
                .help("Options to enable or disable the progressive balances cache for \
                        unrealized FFG progression calculation. The default `checked` mode compares \
                        the progressive balances from the cache against results from the existing \
                        method. If there is a mismatch, it falls back to the existing method. The \
                        optimized mode (`fast`) is faster but is still experimental, and is \
                        not recommended for mainnet usage at this time.")
                .takes_value(true)
                .possible_values(ProgressiveBalancesMode::VARIANTS)
        )
        .arg(
<<<<<<< HEAD
            Arg::with_name("unsafe-and-dangerous-mode")
            .long("unsafe-and-dangerous-mode")
            .help("Don't use this flag unless you know what you're doing. Go back and download a \
                   stable Lighthouse release")
=======
            Arg::with_name("beacon-processor-max-workers")
                .long("beacon-processor-max-workers")
                .value_name("INTEGER")
                .help("Specifies the maximum concurrent tasks for the task scheduler. Increasing \
                        this value may increase resource consumption. Reducing the value \
                        may result in decreased resource usage and diminished performance. The \
                        default value is the number of logical CPU cores on the host.")
                .takes_value(true)
        )
        .arg(
            Arg::with_name("beacon-processor-work-queue-len")
                .long("beacon-processor-work-queue-len")
                .value_name("INTEGER")
                .help("Specifies the length of the inbound event queue. \
                        Higher values may prevent messages from being dropped while lower values \
                        may help protect the node from becoming overwhelmed.")
                .default_value("16384")
                .takes_value(true)
        )
        .arg(
            Arg::with_name("beacon-processor-reprocess-queue-len")
                .long("beacon-processor-reprocess-queue-len")
                .value_name("INTEGER")
                .help("Specifies the length of the queue for messages requiring delayed processing. \
                        Higher values may prevent messages from being dropped while lower values \
                        may help protect the node from becoming overwhelmed.")
                .default_value("12288")
                .takes_value(true)
        )
        .arg(
            Arg::with_name("beacon-processor-attestation-batch-size")
                .long("beacon-processor-attestation-batch-size")
                .value_name("INTEGER")
                .help("Specifies the number of gossip attestations in a signature verification batch. \
                       Higher values may reduce CPU usage in a healthy network whilst lower values may \
                       increase CPU usage in an unhealthy or hostile network.")
                .default_value("64")
                .takes_value(true)
        )
        .arg(
            Arg::with_name("beacon-processor-aggregate-batch-size")
                .long("beacon-processor-aggregate-batch-size")
                .value_name("INTEGER")
                .help("Specifies the number of gossip aggregate attestations in a signature \
                       verification batch. \
                       Higher values may reduce CPU usage in a healthy network while lower values may \
                       increase CPU usage in an unhealthy or hostile network.")
                .default_value("64")
                .takes_value(true)
>>>>>>> 35f47f45
        )
}<|MERGE_RESOLUTION|>--- conflicted
+++ resolved
@@ -1217,12 +1217,12 @@
                 .possible_values(ProgressiveBalancesMode::VARIANTS)
         )
         .arg(
-<<<<<<< HEAD
             Arg::with_name("unsafe-and-dangerous-mode")
             .long("unsafe-and-dangerous-mode")
             .help("Don't use this flag unless you know what you're doing. Go back and download a \
                    stable Lighthouse release")
-=======
+        )
+        .arg(
             Arg::with_name("beacon-processor-max-workers")
                 .long("beacon-processor-max-workers")
                 .value_name("INTEGER")
@@ -1272,6 +1272,5 @@
                        increase CPU usage in an unhealthy or hostile network.")
                 .default_value("64")
                 .takes_value(true)
->>>>>>> 35f47f45
         )
 }