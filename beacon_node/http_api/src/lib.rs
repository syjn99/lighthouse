--- conflicted
+++ resolved
@@ -710,9 +710,13 @@
                 "Invalid validator ID".to_string(),
             ))
         }))
-        .and(warp::path::end())
-        .and_then(
-            |state_id: StateId, chain: Arc<BeaconChain<T>>, validator_id: ValidatorId| {
+        .and(log_filter.clone())
+        .and(warp::path::end())
+        .and_then(
+            |state_id: StateId,
+             chain: Arc<BeaconChain<T>>,
+             validator_id: ValidatorId,
+             log: Logger| {
                 blocking_json_task(move || {
                     let (data, execution_optimistic) = state_id
                         .map_state_and_execution_optimistic(
@@ -720,7 +724,6 @@
                             |state, execution_optimistic| {
                                 let index_opt = match &validator_id {
                                     ValidatorId::PublicKey(pubkey) => {
-<<<<<<< HEAD
                                         // Fast path: use the pubkey cache which is probably
                                         // initialised at the head.
                                         match state.get_validator_index_read_only(pubkey) {
@@ -738,9 +741,6 @@
                                                     .position(|v| v.pubkey() == pubkey)
                                             }
                                         }
-=======
-                                        state.validators().iter().position(|v| v.pubkey == *pubkey)
->>>>>>> 3534c85e
                                     }
                                     ValidatorId::Index(index) => Some(*index as usize),
                                 };
