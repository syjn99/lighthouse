--- conflicted
+++ resolved
@@ -679,9 +679,6 @@
                             |state, execution_optimistic| {
                                 let index_opt = match &validator_id {
                                     ValidatorId::PublicKey(pubkey) => {
-<<<<<<< HEAD
-                                        state.validators().iter().position(|v| v.pubkey() == pubkey)
-=======
                                         // Fast path: use the pubkey cache which is probably
                                         // initialised at the head.
                                         match state.get_validator_index_read_only(pubkey) {
@@ -696,10 +693,9 @@
                                                 state
                                                     .validators()
                                                     .iter()
-                                                    .position(|v| v.pubkey == *pubkey)
+                                                    .position(|v| v.pubkey() == pubkey)
                                             }
                                         }
->>>>>>> c5cd0d9b
                                     }
                                     ValidatorId::Index(index) => Some(*index as usize),
                                 };
