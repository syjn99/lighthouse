--- conflicted
+++ resolved
@@ -82,15 +82,9 @@
             peers: RwLock::new(PeerDB::new(trusted_peers, disable_peer_scoring, log)),
             gossipsub_subscriptions: RwLock::new(HashSet::new()),
             sync_state: RwLock::new(SyncState::Stalled),
-<<<<<<< HEAD
             backfill_state: RwLock::new(BackFillState::Paused),
-            custody_subnets,
-            custody_columns,
-=======
-            backfill_state: RwLock::new(BackFillState::NotRequired),
             sampling_subnets,
             sampling_columns,
->>>>>>> 48dd3f38
             config,
             spec,
         }
