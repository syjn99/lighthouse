use std::sync::Arc;

use libp2p::swarm::ConnectionId;
<<<<<<< HEAD
use types::{BlobSidecar, DataColumnSidecar, EthSpec, LightClientBootstrap, SignedBeaconBlock};
=======
use types::{
    BlobSidecar, EthSpec, LightClientBootstrap, LightClientFinalityUpdate,
    LightClientOptimisticUpdate, SignedBeaconBlock,
};
>>>>>>> 32be063f

use crate::rpc::methods::{BlobsByRangeRequest, BlobsByRootRequest, DataColumnsByRootRequest};
use crate::rpc::{
    methods::{
        BlocksByRangeRequest, BlocksByRootRequest, LightClientBootstrapRequest,
        OldBlocksByRangeRequest, OldBlocksByRangeRequestV1, OldBlocksByRangeRequestV2,
        RPCCodedResponse, RPCResponse, ResponseTermination, StatusMessage,
    },
    OutboundRequest, SubstreamId,
};

/// Identifier of requests sent by a peer.
pub type PeerRequestId = (ConnectionId, SubstreamId);

/// Identifier of a request.
#[derive(Debug, Clone, Copy, PartialEq, Eq)]
pub enum RequestId<AppReqId> {
    Application(AppReqId),
    Internal,
}

/// The type of RPC requests the Behaviour informs it has received and allows for sending.
///
// NOTE: This is an application-level wrapper over the lower network level requests that can be
//       sent. The main difference is the absence of the Ping, Metadata and Goodbye protocols, which don't
//       leave the Behaviour. For all protocols managed by RPC see `RPCRequest`.
#[derive(Debug, Clone, PartialEq)]
pub enum Request {
    /// A Status message.
    Status(StatusMessage),
    /// A blocks by range request.
    BlocksByRange(BlocksByRangeRequest),
    /// A blobs by range request.
    BlobsByRange(BlobsByRangeRequest),
    /// A request blocks root request.
    BlocksByRoot(BlocksByRootRequest),
    // light client bootstrap request
    LightClientBootstrap(LightClientBootstrapRequest),
    // light client optimistic update request
    LightClientOptimisticUpdate,
    // light client finality update request
    LightClientFinalityUpdate,
    /// A request blobs root request.
    BlobsByRoot(BlobsByRootRequest),
    /// A request data columns root request.
    DataColumnsByRoot(DataColumnsByRootRequest),
}

impl<E: EthSpec> std::convert::From<Request> for OutboundRequest<E> {
    fn from(req: Request) -> OutboundRequest<E> {
        match req {
            Request::BlocksByRoot(r) => OutboundRequest::BlocksByRoot(r),
            Request::BlocksByRange(r) => match r {
                BlocksByRangeRequest::V1(req) => OutboundRequest::BlocksByRange(
                    OldBlocksByRangeRequest::V1(OldBlocksByRangeRequestV1 {
                        start_slot: req.start_slot,
                        count: req.count,
                        step: 1,
                    }),
                ),
                BlocksByRangeRequest::V2(req) => OutboundRequest::BlocksByRange(
                    OldBlocksByRangeRequest::V2(OldBlocksByRangeRequestV2 {
                        start_slot: req.start_slot,
                        count: req.count,
                        step: 1,
                    }),
                ),
            },
            Request::LightClientBootstrap(_)
            | Request::LightClientOptimisticUpdate
            | Request::LightClientFinalityUpdate => {
                unreachable!("Lighthouse never makes an outbound light client request")
            }
            Request::BlobsByRange(r) => OutboundRequest::BlobsByRange(r),
            Request::BlobsByRoot(r) => OutboundRequest::BlobsByRoot(r),
            Request::DataColumnsByRoot(r) => OutboundRequest::DataColumnsByRoot(r),
            Request::Status(s) => OutboundRequest::Status(s),
        }
    }
}

/// The type of RPC responses the Behaviour informs it has received, and allows for sending.
///
// NOTE: This is an application-level wrapper over the lower network level responses that can be
//       sent. The main difference is the absense of Pong and Metadata, which don't leave the
//       Behaviour. For all protocol reponses managed by RPC see `RPCResponse` and
//       `RPCCodedResponse`.
#[derive(Debug, Clone, PartialEq)]
pub enum Response<E: EthSpec> {
    /// A Status message.
    Status(StatusMessage),
    /// A response to a get BLOCKS_BY_RANGE request. A None response signals the end of the batch.
    BlocksByRange(Option<Arc<SignedBeaconBlock<E>>>),
    /// A response to a get BLOBS_BY_RANGE request. A None response signals the end of the batch.
    BlobsByRange(Option<Arc<BlobSidecar<E>>>),
    /// A response to a get BLOCKS_BY_ROOT request.
    BlocksByRoot(Option<Arc<SignedBeaconBlock<E>>>),
    /// A response to a get BLOBS_BY_ROOT request.
<<<<<<< HEAD
    BlobsByRoot(Option<Arc<BlobSidecar<TSpec>>>),
    /// A response to a get DATA_COLUMN_SIDECARS_BY_ROOT request.
    DataColumnsByRoot(Option<Arc<DataColumnSidecar<TSpec>>>),
=======
    BlobsByRoot(Option<Arc<BlobSidecar<E>>>),
>>>>>>> 32be063f
    /// A response to a LightClientUpdate request.
    LightClientBootstrap(Arc<LightClientBootstrap<E>>),
    /// A response to a LightClientOptimisticUpdate request.
    LightClientOptimisticUpdate(Arc<LightClientOptimisticUpdate<E>>),
    /// A response to a LightClientFinalityUpdate request.
    LightClientFinalityUpdate(Arc<LightClientFinalityUpdate<E>>),
}

impl<E: EthSpec> std::convert::From<Response<E>> for RPCCodedResponse<E> {
    fn from(resp: Response<E>) -> RPCCodedResponse<E> {
        match resp {
            Response::BlocksByRoot(r) => match r {
                Some(b) => RPCCodedResponse::Success(RPCResponse::BlocksByRoot(b)),
                None => RPCCodedResponse::StreamTermination(ResponseTermination::BlocksByRoot),
            },
            Response::BlocksByRange(r) => match r {
                Some(b) => RPCCodedResponse::Success(RPCResponse::BlocksByRange(b)),
                None => RPCCodedResponse::StreamTermination(ResponseTermination::BlocksByRange),
            },
            Response::BlobsByRoot(r) => match r {
                Some(b) => RPCCodedResponse::Success(RPCResponse::BlobsByRoot(b)),
                None => RPCCodedResponse::StreamTermination(ResponseTermination::BlobsByRoot),
            },
            Response::BlobsByRange(r) => match r {
                Some(b) => RPCCodedResponse::Success(RPCResponse::BlobsByRange(b)),
                None => RPCCodedResponse::StreamTermination(ResponseTermination::BlobsByRange),
            },
            Response::DataColumnsByRoot(r) => match r {
                Some(d) => RPCCodedResponse::Success(RPCResponse::DataColumnsByRoot(d)),
                None => RPCCodedResponse::StreamTermination(ResponseTermination::DataColumnsByRoot),
            },
            Response::Status(s) => RPCCodedResponse::Success(RPCResponse::Status(s)),
            Response::LightClientBootstrap(b) => {
                RPCCodedResponse::Success(RPCResponse::LightClientBootstrap(b))
            }
            Response::LightClientOptimisticUpdate(o) => {
                RPCCodedResponse::Success(RPCResponse::LightClientOptimisticUpdate(o))
            }
            Response::LightClientFinalityUpdate(f) => {
                RPCCodedResponse::Success(RPCResponse::LightClientFinalityUpdate(f))
            }
        }
    }
}

impl<AppReqId: std::fmt::Debug> slog::Value for RequestId<AppReqId> {
    fn serialize(
        &self,
        record: &slog::Record,
        key: slog::Key,
        serializer: &mut dyn slog::Serializer,
    ) -> slog::Result {
        match self {
            RequestId::Internal => slog::Value::serialize("Behaviour", record, key, serializer),
            RequestId::Application(ref id) => {
                slog::Value::serialize(&format_args!("{:?}", id), record, key, serializer)
            }
        }
    }
}<|MERGE_RESOLUTION|>--- conflicted
+++ resolved
@@ -1,14 +1,10 @@
 use std::sync::Arc;
 
 use libp2p::swarm::ConnectionId;
-<<<<<<< HEAD
-use types::{BlobSidecar, DataColumnSidecar, EthSpec, LightClientBootstrap, SignedBeaconBlock};
-=======
 use types::{
-    BlobSidecar, EthSpec, LightClientBootstrap, LightClientFinalityUpdate,
+    BlobSidecar, DataColumnSidecar, EthSpec, LightClientBootstrap, LightClientFinalityUpdate,
     LightClientOptimisticUpdate, SignedBeaconBlock,
 };
->>>>>>> 32be063f
 
 use crate::rpc::methods::{BlobsByRangeRequest, BlobsByRootRequest, DataColumnsByRootRequest};
 use crate::rpc::{
@@ -107,13 +103,9 @@
     /// A response to a get BLOCKS_BY_ROOT request.
     BlocksByRoot(Option<Arc<SignedBeaconBlock<E>>>),
     /// A response to a get BLOBS_BY_ROOT request.
-<<<<<<< HEAD
-    BlobsByRoot(Option<Arc<BlobSidecar<TSpec>>>),
+    BlobsByRoot(Option<Arc<BlobSidecar<E>>>),
     /// A response to a get DATA_COLUMN_SIDECARS_BY_ROOT request.
-    DataColumnsByRoot(Option<Arc<DataColumnSidecar<TSpec>>>),
-=======
-    BlobsByRoot(Option<Arc<BlobSidecar<E>>>),
->>>>>>> 32be063f
+    DataColumnsByRoot(Option<Arc<DataColumnSidecar<E>>>),
     /// A response to a LightClientUpdate request.
     LightClientBootstrap(Arc<LightClientBootstrap<E>>),
     /// A response to a LightClientOptimisticUpdate request.
