use std::{
    fmt::{Debug, Display},
    str::FromStr,
    time::Duration,
};

use super::{rate_limiter::Quota, Protocol};

use serde::{Deserialize, Serialize};

/// Auxiliary struct to aid on configuration parsing.
///
/// A protocol's quota is specified as `protocol_name:tokens/time_in_seconds`.
#[derive(Debug, PartialEq, Eq)]
struct ProtocolQuota {
    protocol: Protocol,
    quota: Quota,
}

impl Display for ProtocolQuota {
    fn fmt(&self, f: &mut std::fmt::Formatter<'_>) -> std::fmt::Result {
        write!(
            f,
            "{}:{}/{}",
            self.protocol.as_ref(),
            self.quota.max_tokens,
            self.quota.replenish_all_every.as_secs()
        )
    }
}

impl FromStr for ProtocolQuota {
    type Err = &'static str;

    fn from_str(s: &str) -> Result<Self, Self::Err> {
        let (protocol_str, quota_str) = s
            .split_once(':')
            .ok_or("Missing ':' from quota definition.")?;
        let protocol = protocol_str
            .parse()
            .map_err(|_parse_err| "Wrong protocol representation in quota")?;
        let (tokens_str, time_str) = quota_str
            .split_once('/')
            .ok_or("Quota should be defined as \"n/t\" (t in seconds). Missing '/' from quota.")?;
        let tokens = tokens_str
            .parse()
            .map_err(|_| "Failed to parse tokens from quota.")?;
        let seconds = time_str
            .parse::<u64>()
            .map_err(|_| "Failed to parse time in seconds from quota.")?;
        Ok(ProtocolQuota {
            protocol,
            quota: Quota {
                replenish_all_every: Duration::from_secs(seconds),
                max_tokens: tokens,
            },
        })
    }
}

#[derive(Clone, Serialize, Deserialize, PartialEq, Eq, Debug, Default)]
pub struct OutboundRateLimiterConfig(pub RateLimiterConfig);

#[derive(Clone, Serialize, Deserialize, PartialEq, Eq, Debug, Default)]
pub struct InboundRateLimiterConfig(pub RateLimiterConfig);

impl FromStr for OutboundRateLimiterConfig {
    type Err = &'static str;

    fn from_str(s: &str) -> Result<Self, Self::Err> {
        RateLimiterConfig::from_str(s).map(Self)
    }
}

impl FromStr for InboundRateLimiterConfig {
    type Err = &'static str;

    fn from_str(s: &str) -> Result<Self, Self::Err> {
        RateLimiterConfig::from_str(s).map(Self)
    }
}

/// Configurations for the rate limiter.
#[derive(Clone, Serialize, Deserialize, PartialEq, Eq)]
pub struct RateLimiterConfig {
    pub(super) ping_quota: Quota,
    pub(super) meta_data_quota: Quota,
    pub(super) status_quota: Quota,
    pub(super) goodbye_quota: Quota,
    pub(super) blocks_by_range_quota: Quota,
    pub(super) blocks_by_root_quota: Quota,
    pub(super) blobs_by_range_quota: Quota,
    pub(super) blobs_by_root_quota: Quota,
<<<<<<< HEAD
    pub(super) data_columns_by_range_quota: Quota,
    pub(super) data_columns_by_root_quota: Quota,
=======
    pub(super) data_columns_by_root_quota: Quota,
    pub(super) data_columns_by_range_quota: Quota,
>>>>>>> 677f96a3
    pub(super) light_client_bootstrap_quota: Quota,
    pub(super) light_client_optimistic_update_quota: Quota,
    pub(super) light_client_finality_update_quota: Quota,
}

impl RateLimiterConfig {
    pub const DEFAULT_PING_QUOTA: Quota = Quota::n_every(2, 10);
    pub const DEFAULT_META_DATA_QUOTA: Quota = Quota::n_every(2, 5);
    pub const DEFAULT_STATUS_QUOTA: Quota = Quota::n_every(5, 15);
    pub const DEFAULT_GOODBYE_QUOTA: Quota = Quota::one_every(10);
    pub const DEFAULT_BLOCKS_BY_RANGE_QUOTA: Quota = Quota::n_every(1024, 10);
    pub const DEFAULT_BLOCKS_BY_ROOT_QUOTA: Quota = Quota::n_every(128, 10);
    // `BlocksByRange` and `BlobsByRange` are sent together during range sync.
    // It makes sense for blocks and blobs quotas to be equivalent in terms of the number of blocks:
    // 1024 blocks * 6 max blobs per block.
    // This doesn't necessarily mean that we are sending this many blobs, because the quotas are
    // measured against the maximum request size.
    pub const DEFAULT_BLOBS_BY_RANGE_QUOTA: Quota = Quota::n_every(6144, 10);
    pub const DEFAULT_BLOBS_BY_ROOT_QUOTA: Quota = Quota::n_every(768, 10);
    // 320 blocks worth of columns for regular node, or 40 blocks for supernode.
    // Range sync load balances when requesting blocks, and each batch is 32 blocks.
    pub const DEFAULT_DATA_COLUMNS_BY_RANGE_QUOTA: Quota = Quota::n_every(5120, 10);
    // 512 columns per request from spec. This should be plenty as peers are unlikely to send all
    // sampling requests to a single peer.
    pub const DEFAULT_DATA_COLUMNS_BY_ROOT_QUOTA: Quota = Quota::n_every(512, 10);
    pub const DEFAULT_LIGHT_CLIENT_BOOTSTRAP_QUOTA: Quota = Quota::one_every(10);
    pub const DEFAULT_LIGHT_CLIENT_OPTIMISTIC_UPDATE_QUOTA: Quota = Quota::one_every(10);
    pub const DEFAULT_LIGHT_CLIENT_FINALITY_UPDATE_QUOTA: Quota = Quota::one_every(10);
}

impl Default for RateLimiterConfig {
    fn default() -> Self {
        RateLimiterConfig {
            ping_quota: Self::DEFAULT_PING_QUOTA,
            meta_data_quota: Self::DEFAULT_META_DATA_QUOTA,
            status_quota: Self::DEFAULT_STATUS_QUOTA,
            goodbye_quota: Self::DEFAULT_GOODBYE_QUOTA,
            blocks_by_range_quota: Self::DEFAULT_BLOCKS_BY_RANGE_QUOTA,
            blocks_by_root_quota: Self::DEFAULT_BLOCKS_BY_ROOT_QUOTA,
            blobs_by_range_quota: Self::DEFAULT_BLOBS_BY_RANGE_QUOTA,
            blobs_by_root_quota: Self::DEFAULT_BLOBS_BY_ROOT_QUOTA,
<<<<<<< HEAD
            data_columns_by_range_quota: Self::DEFAULT_DATA_COLUMNS_BY_RANGE_QUOTA,
            data_columns_by_root_quota: Self::DEFAULT_DATA_COLUMNS_BY_ROOT_QUOTA,
=======
            data_columns_by_root_quota: Self::DEFAULT_DATA_COLUMNS_BY_ROOT_QUOTA,
            data_columns_by_range_quota: Self::DEFAULT_DATA_COLUMNS_BY_RANGE_QUOTA,
>>>>>>> 677f96a3
            light_client_bootstrap_quota: Self::DEFAULT_LIGHT_CLIENT_BOOTSTRAP_QUOTA,
            light_client_optimistic_update_quota:
                Self::DEFAULT_LIGHT_CLIENT_OPTIMISTIC_UPDATE_QUOTA,
            light_client_finality_update_quota: Self::DEFAULT_LIGHT_CLIENT_FINALITY_UPDATE_QUOTA,
        }
    }
}

impl Debug for RateLimiterConfig {
    fn fmt(&self, f: &mut std::fmt::Formatter<'_>) -> std::fmt::Result {
        macro_rules! fmt_q {
            ($quota:expr) => {
                &format_args!(
                    "{}/{}s",
                    $quota.max_tokens,
                    $quota.replenish_all_every.as_secs()
                )
            };
        }

        f.debug_struct("RateLimiterConfig")
            .field("ping", fmt_q!(&self.ping_quota))
            .field("metadata", fmt_q!(&self.meta_data_quota))
            .field("status", fmt_q!(&self.status_quota))
            .field("goodbye", fmt_q!(&self.goodbye_quota))
            .field("blocks_by_range", fmt_q!(&self.blocks_by_range_quota))
            .field("blocks_by_root", fmt_q!(&self.blocks_by_root_quota))
            .field("blobs_by_range", fmt_q!(&self.blobs_by_range_quota))
            .field("blobs_by_root", fmt_q!(&self.blobs_by_root_quota))
            .field(
                "data_columns_by_range",
                fmt_q!(&self.data_columns_by_range_quota),
            )
            .field(
                "data_columns_by_root",
                fmt_q!(&self.data_columns_by_root_quota),
            )
            .finish()
    }
}

/// Parse configurations for the outbound rate limiter. Protocols that are not specified use
/// the default values. Protocol specified more than once use only the first given Quota.
///
/// The expected format is a ';' separated list of [`ProtocolQuota`].
impl FromStr for RateLimiterConfig {
    type Err = &'static str;

    fn from_str(s: &str) -> Result<Self, Self::Err> {
        let mut ping_quota = None;
        let mut meta_data_quota = None;
        let mut status_quota = None;
        let mut goodbye_quota = None;
        let mut blocks_by_range_quota = None;
        let mut blocks_by_root_quota = None;
        let mut blobs_by_range_quota = None;
        let mut blobs_by_root_quota = None;
<<<<<<< HEAD
        let mut data_columns_by_range_quota = None;
        let mut data_columns_by_root_quota = None;
=======
        let mut data_columns_by_root_quota = None;
        let mut data_columns_by_range_quota = None;
>>>>>>> 677f96a3
        let mut light_client_bootstrap_quota = None;
        let mut light_client_optimistic_update_quota = None;
        let mut light_client_finality_update_quota = None;

        for proto_def in s.split(';') {
            let ProtocolQuota { protocol, quota } = proto_def.parse()?;
            let quota = Some(quota);
            match protocol {
                Protocol::Status => status_quota = status_quota.or(quota),
                Protocol::Goodbye => goodbye_quota = goodbye_quota.or(quota),
                Protocol::BlocksByRange => blocks_by_range_quota = blocks_by_range_quota.or(quota),
                Protocol::BlocksByRoot => blocks_by_root_quota = blocks_by_root_quota.or(quota),
                Protocol::BlobsByRange => blobs_by_range_quota = blobs_by_range_quota.or(quota),
                Protocol::BlobsByRoot => blobs_by_root_quota = blobs_by_root_quota.or(quota),
<<<<<<< HEAD
                Protocol::DataColumnsByRange => {
                    data_columns_by_range_quota = data_columns_by_range_quota.or(quota)
                }
                Protocol::DataColumnsByRoot => {
                    data_columns_by_root_quota = data_columns_by_root_quota.or(quota)
                }
=======
                Protocol::DataColumnsByRoot => {
                    data_columns_by_root_quota = data_columns_by_root_quota.or(quota)
                }
                Protocol::DataColumnsByRange => {
                    data_columns_by_range_quota = data_columns_by_range_quota.or(quota)
                }
>>>>>>> 677f96a3
                Protocol::Ping => ping_quota = ping_quota.or(quota),
                Protocol::MetaData => meta_data_quota = meta_data_quota.or(quota),
                Protocol::LightClientBootstrap => {
                    light_client_bootstrap_quota = light_client_bootstrap_quota.or(quota)
                }
                Protocol::LightClientOptimisticUpdate => {
                    light_client_optimistic_update_quota =
                        light_client_optimistic_update_quota.or(quota)
                }
                Protocol::LightClientFinalityUpdate => {
                    light_client_finality_update_quota =
                        light_client_finality_update_quota.or(quota)
                }
            }
        }
        Ok(RateLimiterConfig {
            ping_quota: ping_quota.unwrap_or(Self::DEFAULT_PING_QUOTA),
            meta_data_quota: meta_data_quota.unwrap_or(Self::DEFAULT_META_DATA_QUOTA),
            status_quota: status_quota.unwrap_or(Self::DEFAULT_STATUS_QUOTA),
            goodbye_quota: goodbye_quota.unwrap_or(Self::DEFAULT_GOODBYE_QUOTA),
            blocks_by_range_quota: blocks_by_range_quota
                .unwrap_or(Self::DEFAULT_BLOCKS_BY_RANGE_QUOTA),
            blocks_by_root_quota: blocks_by_root_quota
                .unwrap_or(Self::DEFAULT_BLOCKS_BY_ROOT_QUOTA),
            blobs_by_range_quota: blobs_by_range_quota
                .unwrap_or(Self::DEFAULT_BLOBS_BY_RANGE_QUOTA),
            blobs_by_root_quota: blobs_by_root_quota.unwrap_or(Self::DEFAULT_BLOBS_BY_ROOT_QUOTA),
<<<<<<< HEAD
            data_columns_by_range_quota: data_columns_by_range_quota
                .unwrap_or(Self::DEFAULT_DATA_COLUMNS_BY_RANGE_QUOTA),
            data_columns_by_root_quota: data_columns_by_root_quota
                .unwrap_or(Self::DEFAULT_DATA_COLUMNS_BY_ROOT_QUOTA),
=======
            data_columns_by_root_quota: data_columns_by_root_quota
                .unwrap_or(Self::DEFAULT_DATA_COLUMNS_BY_ROOT_QUOTA),
            data_columns_by_range_quota: data_columns_by_range_quota
                .unwrap_or(Self::DEFAULT_DATA_COLUMNS_BY_RANGE_QUOTA),
>>>>>>> 677f96a3
            light_client_bootstrap_quota: light_client_bootstrap_quota
                .unwrap_or(Self::DEFAULT_LIGHT_CLIENT_BOOTSTRAP_QUOTA),
            light_client_optimistic_update_quota: light_client_optimistic_update_quota
                .unwrap_or(Self::DEFAULT_LIGHT_CLIENT_OPTIMISTIC_UPDATE_QUOTA),
            light_client_finality_update_quota: light_client_finality_update_quota
                .unwrap_or(Self::DEFAULT_LIGHT_CLIENT_FINALITY_UPDATE_QUOTA),
        })
    }
}

#[cfg(test)]
mod tests {
    use super::*;

    #[test]
    fn test_quota_inverse() {
        let quota = ProtocolQuota {
            protocol: Protocol::Goodbye,
            quota: Quota {
                replenish_all_every: Duration::from_secs(10),
                max_tokens: 8,
            },
        };
        assert_eq!(quota.to_string().parse(), Ok(quota))
    }
}<|MERGE_RESOLUTION|>--- conflicted
+++ resolved
@@ -91,13 +91,8 @@
     pub(super) blocks_by_root_quota: Quota,
     pub(super) blobs_by_range_quota: Quota,
     pub(super) blobs_by_root_quota: Quota,
-<<<<<<< HEAD
-    pub(super) data_columns_by_range_quota: Quota,
-    pub(super) data_columns_by_root_quota: Quota,
-=======
     pub(super) data_columns_by_root_quota: Quota,
     pub(super) data_columns_by_range_quota: Quota,
->>>>>>> 677f96a3
     pub(super) light_client_bootstrap_quota: Quota,
     pub(super) light_client_optimistic_update_quota: Quota,
     pub(super) light_client_finality_update_quota: Quota,
@@ -139,13 +134,8 @@
             blocks_by_root_quota: Self::DEFAULT_BLOCKS_BY_ROOT_QUOTA,
             blobs_by_range_quota: Self::DEFAULT_BLOBS_BY_RANGE_QUOTA,
             blobs_by_root_quota: Self::DEFAULT_BLOBS_BY_ROOT_QUOTA,
-<<<<<<< HEAD
-            data_columns_by_range_quota: Self::DEFAULT_DATA_COLUMNS_BY_RANGE_QUOTA,
-            data_columns_by_root_quota: Self::DEFAULT_DATA_COLUMNS_BY_ROOT_QUOTA,
-=======
             data_columns_by_root_quota: Self::DEFAULT_DATA_COLUMNS_BY_ROOT_QUOTA,
             data_columns_by_range_quota: Self::DEFAULT_DATA_COLUMNS_BY_RANGE_QUOTA,
->>>>>>> 677f96a3
             light_client_bootstrap_quota: Self::DEFAULT_LIGHT_CLIENT_BOOTSTRAP_QUOTA,
             light_client_optimistic_update_quota:
                 Self::DEFAULT_LIGHT_CLIENT_OPTIMISTIC_UPDATE_QUOTA,
@@ -203,13 +193,8 @@
         let mut blocks_by_root_quota = None;
         let mut blobs_by_range_quota = None;
         let mut blobs_by_root_quota = None;
-<<<<<<< HEAD
-        let mut data_columns_by_range_quota = None;
-        let mut data_columns_by_root_quota = None;
-=======
         let mut data_columns_by_root_quota = None;
         let mut data_columns_by_range_quota = None;
->>>>>>> 677f96a3
         let mut light_client_bootstrap_quota = None;
         let mut light_client_optimistic_update_quota = None;
         let mut light_client_finality_update_quota = None;
@@ -224,21 +209,12 @@
                 Protocol::BlocksByRoot => blocks_by_root_quota = blocks_by_root_quota.or(quota),
                 Protocol::BlobsByRange => blobs_by_range_quota = blobs_by_range_quota.or(quota),
                 Protocol::BlobsByRoot => blobs_by_root_quota = blobs_by_root_quota.or(quota),
-<<<<<<< HEAD
+                Protocol::DataColumnsByRoot => {
+                    data_columns_by_root_quota = data_columns_by_root_quota.or(quota)
+                }
                 Protocol::DataColumnsByRange => {
                     data_columns_by_range_quota = data_columns_by_range_quota.or(quota)
                 }
-                Protocol::DataColumnsByRoot => {
-                    data_columns_by_root_quota = data_columns_by_root_quota.or(quota)
-                }
-=======
-                Protocol::DataColumnsByRoot => {
-                    data_columns_by_root_quota = data_columns_by_root_quota.or(quota)
-                }
-                Protocol::DataColumnsByRange => {
-                    data_columns_by_range_quota = data_columns_by_range_quota.or(quota)
-                }
->>>>>>> 677f96a3
                 Protocol::Ping => ping_quota = ping_quota.or(quota),
                 Protocol::MetaData => meta_data_quota = meta_data_quota.or(quota),
                 Protocol::LightClientBootstrap => {
@@ -266,17 +242,10 @@
             blobs_by_range_quota: blobs_by_range_quota
                 .unwrap_or(Self::DEFAULT_BLOBS_BY_RANGE_QUOTA),
             blobs_by_root_quota: blobs_by_root_quota.unwrap_or(Self::DEFAULT_BLOBS_BY_ROOT_QUOTA),
-<<<<<<< HEAD
-            data_columns_by_range_quota: data_columns_by_range_quota
-                .unwrap_or(Self::DEFAULT_DATA_COLUMNS_BY_RANGE_QUOTA),
-            data_columns_by_root_quota: data_columns_by_root_quota
-                .unwrap_or(Self::DEFAULT_DATA_COLUMNS_BY_ROOT_QUOTA),
-=======
             data_columns_by_root_quota: data_columns_by_root_quota
                 .unwrap_or(Self::DEFAULT_DATA_COLUMNS_BY_ROOT_QUOTA),
             data_columns_by_range_quota: data_columns_by_range_quota
                 .unwrap_or(Self::DEFAULT_DATA_COLUMNS_BY_RANGE_QUOTA),
->>>>>>> 677f96a3
             light_client_bootstrap_quota: light_client_bootstrap_quota
                 .unwrap_or(Self::DEFAULT_LIGHT_CLIENT_BOOTSTRAP_QUOTA),
             light_client_optimistic_update_quota: light_client_optimistic_update_quota
