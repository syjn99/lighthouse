use crate::{block_hash::calculate_execution_block_hash, metrics, Error};

use crate::versioned_hashes::verify_versioned_hashes;
use state_processing::per_block_processing::deneb::kzg_commitment_to_versioned_hash;
use superstruct::superstruct;
use types::{
    BeaconBlockRef, BeaconStateError, EthSpec, ExecutionBlockHash, ExecutionPayload,
    ExecutionPayloadRef, FeatureName, ForkName, Hash256, VersionedHash,
};
use types::{
    ExecutionPayloadBellatrix, ExecutionPayloadCapella, ExecutionPayloadDeneb,
    ExecutionPayloadElectra,
};

#[superstruct(
<<<<<<< HEAD
    feature(Merge),
    variants_and_features_from = "FORK_ORDER",
    feature_dependencies = "FEATURE_DEPENDENCIES",
    variant_type(name = "ForkName", getter = "fork_name"),
    feature_type(
        name = "FeatureName",
        list = "list_all_features",
        check = "is_feature_enabled"
    ),
=======
    variants(Bellatrix, Capella, Deneb, Electra),
>>>>>>> beaa586d
    variant_attributes(derive(Clone, Debug, PartialEq),),
    map_into(ExecutionPayload),
    map_ref_into(ExecutionPayloadRef),
    cast_error(
        ty = "BeaconStateError",
        expr = "BeaconStateError::IncorrectStateVariant"
    ),
    partial_getter_error(
        ty = "BeaconStateError",
        expr = "BeaconStateError::IncorrectStateVariant"
    )
)]
#[derive(Clone, Debug, PartialEq)]
pub struct NewPayloadRequest<'block, E: EthSpec> {
    #[superstruct(
        only(Bellatrix),
        partial_getter(rename = "execution_payload_bellatrix")
    )]
    pub execution_payload: &'block ExecutionPayloadBellatrix<E>,
    #[superstruct(only(Capella), partial_getter(rename = "execution_payload_capella"))]
    pub execution_payload: &'block ExecutionPayloadCapella<E>,
    #[superstruct(only(Deneb), partial_getter(rename = "execution_payload_deneb"))]
    pub execution_payload: &'block ExecutionPayloadDeneb<E>,
    #[superstruct(only(Electra), partial_getter(rename = "execution_payload_electra"))]
    pub execution_payload: &'block ExecutionPayloadElectra<E>,
    #[superstruct(feature(Deneb))]
    pub versioned_hashes: Vec<VersionedHash>,
    #[superstruct(feature(Deneb))]
    pub parent_beacon_block_root: Hash256,
}

impl<'block, E: EthSpec> NewPayloadRequest<'block, E> {
    pub fn parent_hash(&self) -> ExecutionBlockHash {
        match self {
            Self::Bellatrix(payload) => payload.execution_payload.parent_hash,
            Self::Capella(payload) => payload.execution_payload.parent_hash,
            Self::Deneb(payload) => payload.execution_payload.parent_hash,
            Self::Electra(payload) => payload.execution_payload.parent_hash,
        }
    }

    pub fn block_hash(&self) -> ExecutionBlockHash {
        match self {
            Self::Bellatrix(payload) => payload.execution_payload.block_hash,
            Self::Capella(payload) => payload.execution_payload.block_hash,
            Self::Deneb(payload) => payload.execution_payload.block_hash,
            Self::Electra(payload) => payload.execution_payload.block_hash,
        }
    }

    pub fn block_number(&self) -> u64 {
        match self {
            Self::Bellatrix(payload) => payload.execution_payload.block_number,
            Self::Capella(payload) => payload.execution_payload.block_number,
            Self::Deneb(payload) => payload.execution_payload.block_number,
            Self::Electra(payload) => payload.execution_payload.block_number,
        }
    }

    pub fn execution_payload_ref(&self) -> ExecutionPayloadRef<'block, E> {
        match self {
            Self::Bellatrix(request) => ExecutionPayloadRef::Bellatrix(request.execution_payload),
            Self::Capella(request) => ExecutionPayloadRef::Capella(request.execution_payload),
            Self::Deneb(request) => ExecutionPayloadRef::Deneb(request.execution_payload),
            Self::Electra(request) => ExecutionPayloadRef::Electra(request.execution_payload),
        }
    }

    pub fn into_execution_payload(self) -> ExecutionPayload<E> {
        match self {
            Self::Bellatrix(request) => {
                ExecutionPayload::Bellatrix(request.execution_payload.clone())
            }
            Self::Capella(request) => ExecutionPayload::Capella(request.execution_payload.clone()),
            Self::Deneb(request) => ExecutionPayload::Deneb(request.execution_payload.clone()),
            Self::Electra(request) => ExecutionPayload::Electra(request.execution_payload.clone()),
        }
    }

    /// Performs the required verifications of the payload when the chain is optimistically syncing.
    ///
    /// ## Specification
    ///
    /// Performs the verifications in the `verify_and_notify_new_payload` function:
    ///
    /// https://github.com/ethereum/consensus-specs/blob/v1.4.0-beta.2/specs/deneb/beacon-chain.md#modified-verify_and_notify_new_payload
    pub fn perform_optimistic_sync_verifications(&self) -> Result<(), Error> {
        self.verify_payload_block_hash()?;
        self.verify_versioned_hashes()?;

        Ok(())
    }

    /// Verify the block hash is consistent locally within Lighthouse.
    ///
    /// ## Specification
    ///
    /// Equivalent to `is_valid_block_hash` in the spec:
    /// https://github.com/ethereum/consensus-specs/blob/v1.4.0-beta.2/specs/deneb/beacon-chain.md#is_valid_block_hash
    pub fn verify_payload_block_hash(&self) -> Result<(), Error> {
        let payload = self.execution_payload_ref();
        let parent_beacon_block_root = self.parent_beacon_block_root().ok().cloned();

        let _timer = metrics::start_timer(&metrics::EXECUTION_LAYER_VERIFY_BLOCK_HASH);

        let (header_hash, rlp_transactions_root) =
            calculate_execution_block_hash(payload, parent_beacon_block_root);

        if header_hash != self.block_hash() {
            return Err(Error::BlockHashMismatch {
                computed: header_hash,
                payload: payload.block_hash(),
                transactions_root: rlp_transactions_root,
            });
        }

        Ok(())
    }

    /// Verify the versioned hashes computed by the blob transactions match the versioned hashes computed from the commitments.
    ///
    /// ## Specification
    ///
    /// Equivalent to `is_valid_versioned_hashes` in the spec:
    /// https://github.com/ethereum/consensus-specs/blob/v1.4.0-beta.2/specs/deneb/beacon-chain.md#is_valid_versioned_hashes
    pub fn verify_versioned_hashes(&self) -> Result<(), Error> {
        if let Ok(versioned_hashes) = self.versioned_hashes() {
            verify_versioned_hashes(self.execution_payload_ref(), versioned_hashes)
                .map_err(Error::VerifyingVersionedHashes)?;
        }
        Ok(())
    }
}

impl<'a, E: EthSpec> TryFrom<BeaconBlockRef<'a, E>> for NewPayloadRequest<'a, E> {
    type Error = BeaconStateError;

    fn try_from(block: BeaconBlockRef<'a, E>) -> Result<Self, Self::Error> {
        match block {
            BeaconBlockRef::Base(_) | BeaconBlockRef::Altair(_) => {
                Err(Self::Error::IncorrectStateVariant)
            }
            BeaconBlockRef::Bellatrix(block_ref) => {
                Ok(Self::Bellatrix(NewPayloadRequestBellatrix {
                    execution_payload: &block_ref.body.execution_payload.execution_payload,
                }))
            }
            BeaconBlockRef::Capella(block_ref) => Ok(Self::Capella(NewPayloadRequestCapella {
                execution_payload: &block_ref.body.execution_payload.execution_payload,
            })),
            BeaconBlockRef::Deneb(block_ref) => Ok(Self::Deneb(NewPayloadRequestDeneb {
                execution_payload: &block_ref.body.execution_payload.execution_payload,
                versioned_hashes: block_ref
                    .body
                    .blob_kzg_commitments
                    .iter()
                    .map(kzg_commitment_to_versioned_hash)
                    .collect(),
                parent_beacon_block_root: block_ref.parent_root,
            })),
            BeaconBlockRef::Electra(block_ref) => Ok(Self::Electra(NewPayloadRequestElectra {
                execution_payload: &block_ref.body.execution_payload.execution_payload,
                versioned_hashes: block_ref
                    .body
                    .blob_kzg_commitments
                    .iter()
                    .map(kzg_commitment_to_versioned_hash)
                    .collect(),
                parent_beacon_block_root: block_ref.parent_root,
            })),
        }
    }
}

impl<'a, E: EthSpec> TryFrom<ExecutionPayloadRef<'a, E>> for NewPayloadRequest<'a, E> {
    type Error = BeaconStateError;

    fn try_from(payload: ExecutionPayloadRef<'a, E>) -> Result<Self, Self::Error> {
        match payload {
            ExecutionPayloadRef::Bellatrix(payload) => {
                Ok(Self::Bellatrix(NewPayloadRequestBellatrix {
                    execution_payload: payload,
                }))
            }
            ExecutionPayloadRef::Capella(payload) => Ok(Self::Capella(NewPayloadRequestCapella {
                execution_payload: payload,
            })),
            ExecutionPayloadRef::Deneb(_) => Err(Self::Error::IncorrectStateVariant),
            ExecutionPayloadRef::Electra(_) => Err(Self::Error::IncorrectStateVariant),
        }
    }
}

#[cfg(test)]
mod test {
    use crate::versioned_hashes::Error as VersionedHashError;
    use crate::{Error, NewPayloadRequest};
    use state_processing::per_block_processing::deneb::kzg_commitment_to_versioned_hash;
    use types::{BeaconBlock, ExecPayload, ExecutionBlockHash, Hash256, MainnetEthSpec};

    #[test]
    fn test_optimistic_sync_verifications_valid_block() {
        let beacon_block = get_valid_beacon_block();
        let new_payload_request = NewPayloadRequest::try_from(beacon_block.to_ref())
            .expect("should create new payload request");

        assert!(
            new_payload_request
                .perform_optimistic_sync_verifications()
                .is_ok(),
            "validations should pass"
        );
    }

    #[test]
    fn test_optimistic_sync_verifications_bad_block_hash() {
        let mut beacon_block = get_valid_beacon_block();
        let correct_block_hash = beacon_block
            .body()
            .execution_payload()
            .expect("should get payload")
            .block_hash();
        let invalid_block_hash = ExecutionBlockHash(Hash256::repeat_byte(0x42));

        // now mutate the block hash
        beacon_block
            .body_mut()
            .execution_payload_deneb_mut()
            .expect("should get payload")
            .execution_payload
            .block_hash = invalid_block_hash;

        let new_payload_request = NewPayloadRequest::try_from(beacon_block.to_ref())
            .expect("should create new payload request");
        let verification_result = new_payload_request.perform_optimistic_sync_verifications();
        println!("verification_result: {:?}", verification_result);
        let got_expected_result = match verification_result {
            Err(Error::BlockHashMismatch {
                computed, payload, ..
            }) => computed == correct_block_hash && payload == invalid_block_hash,
            _ => false,
        };
        assert!(got_expected_result, "should return expected error");
    }

    #[test]
    fn test_optimistic_sync_verifications_bad_versioned_hashes() {
        let mut beacon_block = get_valid_beacon_block();

        let mut commitments: Vec<_> = beacon_block
            .body()
            .blob_kzg_commitments()
            .expect("should get commitments")
            .clone()
            .into();

        let correct_versioned_hash = kzg_commitment_to_versioned_hash(
            commitments.last().expect("should get last commitment"),
        );

        // mutate the last commitment
        commitments
            .last_mut()
            .expect("should get last commitment")
            .0[0] = 0x42;

        // calculate versioned hash from mutated commitment
        let bad_versioned_hash = kzg_commitment_to_versioned_hash(
            commitments.last().expect("should get last commitment"),
        );

        *beacon_block
            .body_mut()
            .blob_kzg_commitments_mut()
            .expect("should get commitments") = commitments.into();

        let new_payload_request = NewPayloadRequest::try_from(beacon_block.to_ref())
            .expect("should create new payload request");
        let verification_result = new_payload_request.perform_optimistic_sync_verifications();
        println!("verification_result: {:?}", verification_result);

        let got_expected_result = match verification_result {
            Err(Error::VerifyingVersionedHashes(VersionedHashError::VersionHashMismatch {
                expected,
                found,
            })) => expected == bad_versioned_hash && found == correct_versioned_hash,
            _ => false,
        };
        assert!(got_expected_result, "should return expected error");
    }

    fn get_valid_beacon_block() -> BeaconBlock<MainnetEthSpec> {
        BeaconBlock::Deneb(serde_json::from_str(r#"{
          "slot": "88160",
          "proposer_index": "583",
          "parent_root": "0x60770cd86a497ca3aa2e91f1687aa3ebafac87af52c30a920b5f40bd9e930eb6",
          "state_root": "0x4a0e0abbcbcf576f2cb7387c4289ab13b8a128e32127642f056143d6164941a6",
          "body": {
            "randao_reveal": "0xb5253d5739496abc4f67c7c92e39e46cca452c2fdfc5275e3e0426a012aa62df82f47f7dece348e28db4bb212f0e793d187120bbd47b8031ed79344116eb4128f0ce0b05ba18cd615bb13966c1bd7d89e23cc769c8e4d8e4a63755f623ac3bed",
            "eth1_data": {
              "deposit_root": "0xe4785ac914d8673797f886e3151ce2647f81ae070c7ddb6845e65fd1c47d1222",
              "deposit_count": "1181",
              "block_hash": "0x010671bdfbfce6b0071984a06a7ded6deef13b4f8fdbae402c606a7a0c8780d1"
            },
            "graffiti": "0x6c6f6465737461722f6765746800000000000000000000000000000000000000",
            "proposer_slashings": [],
            "attester_slashings": [],
            "attestations": [],
            "deposits": [],
            "voluntary_exits": [],
            "sync_aggregate": {
              "sync_committee_bits": "0xfebffffffebfff7fff7f7fffbbefffff6affffffffbfffffefffebfffdbf77fff7fd77ffffefffdff7ffffeffffffe7e5ffffffdefffff7ffbffff7fffffffff",
              "sync_committee_signature": "0x91939b5baf2a6f52d405b6dd396f5346ec435eca7d25912c91cc6a2f7030d870d68bebe4f2b21872a06929ff4cf3e5e9191053cb43eb24ebe34b9a75fb88a3acd06baf329c87f68bd664b49891260c698d7bca0f5365870b5b2b3a76f582156c"
            },
            "execution_payload": {
              "parent_hash": "0xa6f3ed782a992f79ad38da2af91b3e8923c71b801c50bc9033bb35a2e1da885f",
              "fee_recipient": "0xf97e180c050e5ab072211ad2c213eb5aee4df134",
              "state_root": "0x3bfd1a7f309ed35048c349a8daf01815bdc09a6d5df86ea77d1056f248ba2017",
              "receipts_root": "0xcb5b8ffea57cd0fa87194d49bc8bb7fad08c93c9934b886489503c328d15fd36",
              "logs_bloom": "0x002000000000000000000000800000000000000000001040000000000000000000000001000000000000000000000000000000000000100000000020000c0800000000000000008000000008000000200000800000000000000000000000000000000000000000008000000000008000000000000000000002000010000000000000000000000000000000000000000000000000000000080000004000000000800000000000000000000100000000000000000000000000000000000800000000000102000000000000000000000000000000080000001000000000000000000000000000000000000000000000000000000000000000000000000000000000",
              "prev_randao": "0xb2693020177d99ffbd4c267023be172d759e7306ff51b0e7d677d3148fbd7f1d",
              "block_number": "74807",
              "gas_limit": "30000000",
              "gas_used": "128393",
              "timestamp": "1697039520",
              "extra_data": "0xd883010d03846765746888676f312e32312e31856c696e7578",
              "base_fee_per_gas": "7",
              "block_hash": "0xc64f3a43c64aeb98518a237f6279fa03095b9f95ca673c860ad7f16fb9340062",
              "transactions": [
                "0x02f9017a8501a1f0ff4382317585012a05f2008512a05f2000830249f094c1b0bc605e2c808aa0867bfc98e51a1fe3e9867f80b901040cc7326300000000000000000000000000000000000000000000000000000000000000a0000000000000000000000000000000000000000000000000036e534e16b8920d000000000000000000000000fb3e9c7cb92443931ee6b5b9728598d4eb9618c1000000000000000000000000fc7360b3b28cf4204268a8354dbec60720d155d2000000000000000000000000000000000000000000000000000000000000000000000000000000000000000000000000000000000000000000000000000000020000000000000000000000009a054a063f0fe7b9c68de8df91aaa5e96c15ab540000000000000000000000000c8d41b8fcc066cdabaf074d78e5153e8ce018a9c080a07dd9be0d014ffcd5b6883d0917c66b74ba51f0d976c8fc5674af192af6fa9450a02dad2c660974c125f5f22b1e6e8862a292e08cc2b4cafda35af650ee62868a43",
                "0x03f8db8501a1f0ff430d84773594008504a817c8008252089454e594b6de0aa4b0188cd1549dd7ba715a455d078080c08504a817c800f863a001253ce00f525e3495cffa0b865eadb90a4c5ee812185cc796af74b6ec0a5dd7a0010720372a4d7dcab84413ed0cfc164fb91fb6ef1562ec2f7a82e912a1d9e129a0015a73e97950397896ed2c47dcab7c0360220bcfb413a8f210a7b6e6264e698880a04402cb0f13c17ef41dca106b1e1520c7aadcbe62984d81171e29914f587d67c1a02db62a8edb581917958e4a3884e7eececbaec114c5ee496e238033e896f997ac"
              ],
              "withdrawals": [],
              "blob_gas_used": "393216",
              "excess_blob_gas": "58720256"
            },
            "bls_to_execution_changes": [],
            "blob_kzg_commitments": [
              "0xa7accb7a25224a8c2e0cee9cd569fc1798665bfbfe780e08945fa9098ec61da4061f5b04e750a88d3340a801850a54fa",
              "0xac7b47f99836510ae9076dc5f5da1f370679dea1d47073307a14cbb125cdc7822ae619637135777cb40e13d897fd00a7",
              "0x997794110b9655833a88ad5a4ec40a3dc7964877bfbeb04ca1abe1d51bdc43e20e4c5757028896d298d7da954a6f14a1"
            ]
          }
        }"#).expect("should decode"))
    }
}<|MERGE_RESOLUTION|>--- conflicted
+++ resolved
@@ -13,8 +13,7 @@
 };
 
 #[superstruct(
-<<<<<<< HEAD
-    feature(Merge),
+    feature(Bellatrix),
     variants_and_features_from = "FORK_ORDER",
     feature_dependencies = "FEATURE_DEPENDENCIES",
     variant_type(name = "ForkName", getter = "fork_name"),
@@ -23,9 +22,6 @@
         list = "list_all_features",
         check = "is_feature_enabled"
     ),
-=======
-    variants(Bellatrix, Capella, Deneb, Electra),
->>>>>>> beaa586d
     variant_attributes(derive(Clone, Debug, PartialEq),),
     map_into(ExecutionPayload),
     map_ref_into(ExecutionPayloadRef),
