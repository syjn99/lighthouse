use crate::{
    metrics,
    network_beacon_processor::{InvalidBlockStorage, NetworkBeaconProcessor},
    service::NetworkMessage,
    sync::SyncMessage,
};
use beacon_chain::block_verification_types::AsBlock;
use beacon_chain::data_column_verification::{GossipDataColumnError, GossipVerifiedDataColumn};
use beacon_chain::store::Error;
use beacon_chain::{
    attestation_verification::{self, Error as AttnError, VerifiedAttestation},
    data_availability_checker::AvailabilityCheckErrorCategory,
    light_client_finality_update_verification::Error as LightClientFinalityUpdateError,
    light_client_optimistic_update_verification::Error as LightClientOptimisticUpdateError,
    observed_operations::ObservationOutcome,
    sync_committee_verification::{self, Error as SyncCommitteeError},
    validator_monitor::{get_block_delay_ms, get_slot_delay_ms},
    AvailabilityProcessingStatus, BeaconChainError, BeaconChainTypes, BlockError, ForkChoiceError,
    GossipVerifiedBlock, NotifyExecutionLayer,
};
use beacon_chain::{
    blob_verification::{GossipBlobError, GossipVerifiedBlob},
    data_availability_checker::DataColumnsToPublish,
};
use lighthouse_network::{
    Client, MessageAcceptance, MessageId, PeerAction, PeerId, PubsubMessage, ReportSource,
};
use operation_pool::ReceivedPreCapella;
use slog::{crit, debug, error, info, trace, warn, Logger};
use slot_clock::SlotClock;
use ssz::Encode;
use std::fs;
use std::io::Write;
use std::path::PathBuf;
use std::sync::Arc;
use std::time::{Duration, Instant, SystemTime, UNIX_EPOCH};
use store::hot_cold_store::HotColdDBError;
use tokio::sync::mpsc;
use types::{
<<<<<<< HEAD
    Attestation, AttesterSlashing, BlobSidecar, DataColumnSidecar, DataColumnSubnetId, EthSpec,
    Hash256, IndexedAttestation, LightClientFinalityUpdate, LightClientOptimisticUpdate,
    ProposerSlashing, SignedAggregateAndProof, SignedBeaconBlock, SignedBlsToExecutionChange,
=======
    beacon_block::BlockImportSource, Attestation, AttesterSlashing, BlobSidecar, EthSpec, Hash256,
    IndexedAttestation, LightClientFinalityUpdate, LightClientOptimisticUpdate, ProposerSlashing,
    SignedAggregateAndProof, SignedBeaconBlock, SignedBlsToExecutionChange,
>>>>>>> 1d616054
    SignedContributionAndProof, SignedVoluntaryExit, Slot, SubnetId, SyncCommitteeMessage,
    SyncSubnetId,
};

use beacon_processor::{
    work_reprocessing_queue::{
        QueuedAggregate, QueuedGossipBlock, QueuedLightClientUpdate, QueuedUnaggregate,
        ReprocessQueueMessage,
    },
    DuplicateCache, GossipAggregatePackage, GossipAttestationPackage,
};

/// Set to `true` to introduce stricter penalties for peers who send some types of late consensus
/// messages.
const STRICT_LATE_MESSAGE_PENALTIES: bool = false;

/// An attestation that has been validated by the `BeaconChain`.
///
/// Since this struct implements `beacon_chain::VerifiedAttestation`, it would be a logic error to
/// construct this from components which have not passed `BeaconChain` validation.
struct VerifiedUnaggregate<T: BeaconChainTypes> {
    attestation: Box<Attestation<T::EthSpec>>,
    indexed_attestation: IndexedAttestation<T::EthSpec>,
}

/// This implementation allows `Self` to be imported to fork choice and other functions on the
/// `BeaconChain`.
impl<T: BeaconChainTypes> VerifiedAttestation<T> for VerifiedUnaggregate<T> {
    fn attestation(&self) -> &Attestation<T::EthSpec> {
        &self.attestation
    }

    fn indexed_attestation(&self) -> &IndexedAttestation<T::EthSpec> {
        &self.indexed_attestation
    }

    fn into_attestation_and_indices(self) -> (Attestation<T::EthSpec>, Vec<u64>) {
        let attestation = *self.attestation;
        let attesting_indices = self.indexed_attestation.attesting_indices.into();
        (attestation, attesting_indices)
    }
}

/// An attestation that failed validation by the `BeaconChain`.
struct RejectedUnaggregate<E: EthSpec> {
    attestation: Box<Attestation<E>>,
    error: AttnError,
}

/// An aggregate that has been validated by the `BeaconChain`.
///
/// Since this struct implements `beacon_chain::VerifiedAttestation`, it would be a logic error to
/// construct this from components which have not passed `BeaconChain` validation.
struct VerifiedAggregate<T: BeaconChainTypes> {
    signed_aggregate: Box<SignedAggregateAndProof<T::EthSpec>>,
    indexed_attestation: IndexedAttestation<T::EthSpec>,
}

/// This implementation allows `Self` to be imported to fork choice and other functions on the
/// `BeaconChain`.
impl<T: BeaconChainTypes> VerifiedAttestation<T> for VerifiedAggregate<T> {
    fn attestation(&self) -> &Attestation<T::EthSpec> {
        &self.signed_aggregate.message.aggregate
    }

    fn indexed_attestation(&self) -> &IndexedAttestation<T::EthSpec> {
        &self.indexed_attestation
    }

    /// Efficient clone-free implementation that moves out of the `Box`.
    fn into_attestation_and_indices(self) -> (Attestation<T::EthSpec>, Vec<u64>) {
        let attestation = self.signed_aggregate.message.aggregate;
        let attesting_indices = self.indexed_attestation.attesting_indices.into();
        (attestation, attesting_indices)
    }
}

/// An attestation that failed validation by the `BeaconChain`.
struct RejectedAggregate<E: EthSpec> {
    signed_aggregate: Box<SignedAggregateAndProof<E>>,
    error: AttnError,
}

/// Data for an aggregated or unaggregated attestation that failed verification.
enum FailedAtt<E: EthSpec> {
    Unaggregate {
        attestation: Box<Attestation<E>>,
        subnet_id: SubnetId,
        should_import: bool,
        seen_timestamp: Duration,
    },
    Aggregate {
        attestation: Box<SignedAggregateAndProof<E>>,
        seen_timestamp: Duration,
    },
}

impl<E: EthSpec> FailedAtt<E> {
    pub fn beacon_block_root(&self) -> &Hash256 {
        &self.attestation().data.beacon_block_root
    }

    pub fn kind(&self) -> &'static str {
        match self {
            FailedAtt::Unaggregate { .. } => "unaggregated",
            FailedAtt::Aggregate { .. } => "aggregated",
        }
    }

    pub fn attestation(&self) -> &Attestation<E> {
        match self {
            FailedAtt::Unaggregate { attestation, .. } => attestation,
            FailedAtt::Aggregate { attestation, .. } => &attestation.message.aggregate,
        }
    }
}

impl<T: BeaconChainTypes> NetworkBeaconProcessor<T> {
    /* Auxiliary functions */

    /// Penalizes a peer for misbehaviour.
    fn gossip_penalize_peer(&self, peer_id: PeerId, action: PeerAction, msg: &'static str) {
        self.send_network_message(NetworkMessage::ReportPeer {
            peer_id,
            action,
            source: ReportSource::Gossipsub,
            msg,
        })
    }

    pub(crate) fn handle_data_columns_to_publish(
        &self,
        data_columns_to_publish: DataColumnsToPublish<T::EthSpec>,
    ) {
        if let Some(data_columns_to_publish) = data_columns_to_publish {
            self.send_network_message(NetworkMessage::Publish {
                messages: data_columns_to_publish
                    .iter()
                    .map(|d| {
                        let subnet =
                            DataColumnSubnetId::from_column_index::<T::EthSpec>(d.index as usize);
                        PubsubMessage::DataColumnSidecar(Box::new((subnet, d.clone())))
                    })
                    .collect(),
            });
        }
    }

    /// Send a message on `message_tx` that the `message_id` sent by `peer_id` should be propagated on
    /// the gossip network.
    ///
    /// Creates a log if there is an internal error.
    /// Propagates the result of the validation for the given message to the network. If the result
    /// is valid the message gets forwarded to other peers.
    pub(crate) fn propagate_validation_result(
        &self,
        message_id: MessageId,
        propagation_source: PeerId,
        validation_result: MessageAcceptance,
    ) {
        self.send_network_message(NetworkMessage::ValidationResult {
            propagation_source,
            message_id,
            validation_result,
        })
    }

    /* Processing functions */

    /// Process the unaggregated attestation received from the gossip network and:
    ///
    /// - If it passes gossip propagation criteria, tell the network thread to forward it.
    /// - Attempt to apply it to fork choice.
    /// - Attempt to add it to the naive aggregation pool.
    ///
    /// Raises a log if there are errors.
    #[allow(clippy::too_many_arguments)]
    pub fn process_gossip_attestation(
        self: Arc<Self>,
        message_id: MessageId,
        peer_id: PeerId,
        attestation: Box<Attestation<T::EthSpec>>,
        subnet_id: SubnetId,
        should_import: bool,
        reprocess_tx: Option<mpsc::Sender<ReprocessQueueMessage>>,
        seen_timestamp: Duration,
    ) {
        let result = match self
            .chain
            .verify_unaggregated_attestation_for_gossip(&attestation, Some(subnet_id))
        {
            Ok(verified_attestation) => Ok(VerifiedUnaggregate {
                indexed_attestation: verified_attestation.into_indexed_attestation(),
                attestation,
            }),
            Err(error) => Err(RejectedUnaggregate { attestation, error }),
        };

        self.process_gossip_attestation_result(
            result,
            message_id,
            peer_id,
            subnet_id,
            reprocess_tx,
            should_import,
            seen_timestamp,
        );
    }

    pub fn process_gossip_attestation_batch(
        self: Arc<Self>,
        packages: Vec<GossipAttestationPackage<T::EthSpec>>,
        reprocess_tx: Option<mpsc::Sender<ReprocessQueueMessage>>,
    ) {
        let attestations_and_subnets = packages
            .iter()
            .map(|package| (package.attestation.as_ref(), Some(package.subnet_id)));

        let results = match self
            .chain
            .batch_verify_unaggregated_attestations_for_gossip(attestations_and_subnets)
        {
            Ok(results) => results,
            Err(e) => {
                error!(
                    self.log,
                    "Batch unagg. attn verification failed";
                    "error" => ?e
                );
                return;
            }
        };

        // Sanity check.
        if results.len() != packages.len() {
            // The log is `crit` since in this scenario we might be penalizing/rewarding the wrong
            // peer.
            crit!(
                self.log,
                "Batch attestation result mismatch";
                "results" => results.len(),
                "packages" => packages.len(),
            )
        }

        // Map the results into a new `Vec` so that `results` no longer holds a reference to
        // `packages`.
        #[allow(clippy::needless_collect)] // The clippy suggestion fails the borrow checker.
        let results = results
            .into_iter()
            .map(|result| result.map(|verified| verified.into_indexed_attestation()))
            .collect::<Vec<_>>();

        for (result, package) in results.into_iter().zip(packages.into_iter()) {
            let result = match result {
                Ok(indexed_attestation) => Ok(VerifiedUnaggregate {
                    indexed_attestation,
                    attestation: package.attestation,
                }),
                Err(error) => Err(RejectedUnaggregate {
                    attestation: package.attestation,
                    error,
                }),
            };

            self.process_gossip_attestation_result(
                result,
                package.message_id,
                package.peer_id,
                package.subnet_id,
                reprocess_tx.clone(),
                package.should_import,
                package.seen_timestamp,
            );
        }
    }

    // Clippy warning is is ignored since the arguments are all of a different type (i.e., they
    // cant' be mixed-up) and creating a struct would result in more complexity.
    #[allow(clippy::too_many_arguments)]
    fn process_gossip_attestation_result(
        self: &Arc<Self>,
        result: Result<VerifiedUnaggregate<T>, RejectedUnaggregate<T::EthSpec>>,
        message_id: MessageId,
        peer_id: PeerId,
        subnet_id: SubnetId,
        reprocess_tx: Option<mpsc::Sender<ReprocessQueueMessage>>,
        should_import: bool,
        seen_timestamp: Duration,
    ) {
        match result {
            Ok(verified_attestation) => {
                let indexed_attestation = &verified_attestation.indexed_attestation;
                let beacon_block_root = indexed_attestation.data.beacon_block_root;

                // Register the attestation with any monitored validators.
                self.chain
                    .validator_monitor
                    .read()
                    .register_gossip_unaggregated_attestation(
                        seen_timestamp,
                        indexed_attestation,
                        &self.chain.slot_clock,
                    );

                // If the attestation is still timely, propagate it.
                self.propagate_attestation_if_timely(
                    verified_attestation.attestation(),
                    message_id,
                    peer_id,
                );

                if !should_import {
                    return;
                }

                metrics::inc_counter(
                    &metrics::BEACON_PROCESSOR_UNAGGREGATED_ATTESTATION_VERIFIED_TOTAL,
                );

                if let Err(e) = self
                    .chain
                    .apply_attestation_to_fork_choice(&verified_attestation)
                {
                    match e {
                        BeaconChainError::ForkChoiceError(ForkChoiceError::InvalidAttestation(
                            e,
                        )) => {
                            debug!(
                                self.log,
                                "Attestation invalid for fork choice";
                                "reason" => ?e,
                                "peer" => %peer_id,
                                "beacon_block_root" => ?beacon_block_root
                            )
                        }
                        e => error!(
                            self.log,
                            "Error applying attestation to fork choice";
                            "reason" => ?e,
                            "peer" => %peer_id,
                            "beacon_block_root" => ?beacon_block_root
                        ),
                    }
                }

                if let Err(e) = self
                    .chain
                    .add_to_naive_aggregation_pool(&verified_attestation)
                {
                    debug!(
                        self.log,
                        "Attestation invalid for agg pool";
                        "reason" => ?e,
                        "peer" => %peer_id,
                        "beacon_block_root" => ?beacon_block_root
                    )
                }

                metrics::inc_counter(
                    &metrics::BEACON_PROCESSOR_UNAGGREGATED_ATTESTATION_IMPORTED_TOTAL,
                );
            }
            Err(RejectedUnaggregate { attestation, error }) => {
                self.handle_attestation_verification_failure(
                    peer_id,
                    message_id,
                    FailedAtt::Unaggregate {
                        attestation,
                        subnet_id,
                        should_import,
                        seen_timestamp,
                    },
                    reprocess_tx,
                    error,
                    seen_timestamp,
                );
            }
        }
    }

    /// Process the aggregated attestation received from the gossip network and:
    ///
    /// - If it passes gossip propagation criteria, tell the network thread to forward it.
    /// - Attempt to apply it to fork choice.
    /// - Attempt to add it to the block inclusion pool.
    ///
    /// Raises a log if there are errors.
    pub fn process_gossip_aggregate(
        self: Arc<Self>,
        message_id: MessageId,
        peer_id: PeerId,
        aggregate: Box<SignedAggregateAndProof<T::EthSpec>>,
        reprocess_tx: Option<mpsc::Sender<ReprocessQueueMessage>>,
        seen_timestamp: Duration,
    ) {
        let beacon_block_root = aggregate.message.aggregate.data.beacon_block_root;

        let result = match self
            .chain
            .verify_aggregated_attestation_for_gossip(&aggregate)
        {
            Ok(verified_aggregate) => Ok(VerifiedAggregate {
                indexed_attestation: verified_aggregate.into_indexed_attestation(),
                signed_aggregate: aggregate,
            }),
            Err(error) => Err(RejectedAggregate {
                signed_aggregate: aggregate,
                error,
            }),
        };

        self.process_gossip_aggregate_result(
            result,
            beacon_block_root,
            message_id,
            peer_id,
            reprocess_tx,
            seen_timestamp,
        );
    }

    pub fn process_gossip_aggregate_batch(
        self: Arc<Self>,
        packages: Vec<GossipAggregatePackage<T::EthSpec>>,
        reprocess_tx: Option<mpsc::Sender<ReprocessQueueMessage>>,
    ) {
        let aggregates = packages.iter().map(|package| package.aggregate.as_ref());

        let results = match self
            .chain
            .batch_verify_aggregated_attestations_for_gossip(aggregates)
        {
            Ok(results) => results,
            Err(e) => {
                error!(
                    self.log,
                    "Batch agg. attn verification failed";
                    "error" => ?e
                );
                return;
            }
        };

        // Sanity check.
        if results.len() != packages.len() {
            // The log is `crit` since in this scenario we might be penalizing/rewarding the wrong
            // peer.
            crit!(
                self.log,
                "Batch agg. attestation result mismatch";
                "results" => results.len(),
                "packages" => packages.len(),
            )
        }

        // Map the results into a new `Vec` so that `results` no longer holds a reference to
        // `packages`.
        #[allow(clippy::needless_collect)] // The clippy suggestion fails the borrow checker.
        let results = results
            .into_iter()
            .map(|result| result.map(|verified| verified.into_indexed_attestation()))
            .collect::<Vec<_>>();

        for (result, package) in results.into_iter().zip(packages.into_iter()) {
            let result = match result {
                Ok(indexed_attestation) => Ok(VerifiedAggregate {
                    indexed_attestation,
                    signed_aggregate: package.aggregate,
                }),
                Err(error) => Err(RejectedAggregate {
                    signed_aggregate: package.aggregate,
                    error,
                }),
            };

            self.process_gossip_aggregate_result(
                result,
                package.beacon_block_root,
                package.message_id,
                package.peer_id,
                reprocess_tx.clone(),
                package.seen_timestamp,
            );
        }
    }

    fn process_gossip_aggregate_result(
        self: &Arc<Self>,
        result: Result<VerifiedAggregate<T>, RejectedAggregate<T::EthSpec>>,
        beacon_block_root: Hash256,
        message_id: MessageId,
        peer_id: PeerId,
        reprocess_tx: Option<mpsc::Sender<ReprocessQueueMessage>>,
        seen_timestamp: Duration,
    ) {
        match result {
            Ok(verified_aggregate) => {
                let aggregate = &verified_aggregate.signed_aggregate;
                let indexed_attestation = &verified_aggregate.indexed_attestation;

                // If the attestation is still timely, propagate it.
                self.propagate_attestation_if_timely(
                    verified_aggregate.attestation(),
                    message_id,
                    peer_id,
                );

                // Register the attestation with any monitored validators.
                self.chain
                    .validator_monitor
                    .read()
                    .register_gossip_aggregated_attestation(
                        seen_timestamp,
                        aggregate,
                        indexed_attestation,
                        &self.chain.slot_clock,
                    );

                metrics::inc_counter(
                    &metrics::BEACON_PROCESSOR_AGGREGATED_ATTESTATION_VERIFIED_TOTAL,
                );

                if let Err(e) = self
                    .chain
                    .apply_attestation_to_fork_choice(&verified_aggregate)
                {
                    match e {
                        BeaconChainError::ForkChoiceError(ForkChoiceError::InvalidAttestation(
                            e,
                        )) => {
                            debug!(
                                self.log,
                                "Aggregate invalid for fork choice";
                                "reason" => ?e,
                                "peer" => %peer_id,
                                "beacon_block_root" => ?beacon_block_root
                            )
                        }
                        e => error!(
                            self.log,
                            "Error applying aggregate to fork choice";
                            "reason" => ?e,
                            "peer" => %peer_id,
                            "beacon_block_root" => ?beacon_block_root
                        ),
                    }
                }

                if let Err(e) = self.chain.add_to_block_inclusion_pool(verified_aggregate) {
                    debug!(
                        self.log,
                        "Attestation invalid for op pool";
                        "reason" => ?e,
                        "peer" => %peer_id,
                        "beacon_block_root" => ?beacon_block_root
                    )
                }

                metrics::inc_counter(
                    &metrics::BEACON_PROCESSOR_AGGREGATED_ATTESTATION_IMPORTED_TOTAL,
                );
            }
            Err(RejectedAggregate {
                signed_aggregate,
                error,
            }) => {
                // Report the failure to gossipsub
                self.handle_attestation_verification_failure(
                    peer_id,
                    message_id,
                    FailedAtt::Aggregate {
                        attestation: signed_aggregate,
                        seen_timestamp,
                    },
                    reprocess_tx,
                    error,
                    seen_timestamp,
                );
            }
        }
    }

    pub async fn process_gossip_data_column_sidecar(
        self: &Arc<Self>,
        message_id: MessageId,
        peer_id: PeerId,
        _peer_client: Client,
        subnet_id: DataColumnSubnetId,
        column_sidecar: Arc<DataColumnSidecar<T::EthSpec>>,
        seen_duration: Duration,
    ) {
        let slot = column_sidecar.slot();
        let block_root = column_sidecar.block_root();
        let index = column_sidecar.index;
        let delay = get_slot_delay_ms(seen_duration, slot, &self.chain.slot_clock);
        // Log metrics to track delay from other nodes on the network.
        metrics::observe_duration(
            &metrics::BEACON_DATA_COLUMN_GOSSIP_SLOT_START_DELAY_TIME,
            delay,
        );
        metrics::set_gauge(
            &metrics::BEACON_DATA_COLUMN_LAST_DELAY,
            delay.as_millis() as i64,
        );
        match self
            .chain
            .verify_data_column_sidecar_for_gossip(column_sidecar, *subnet_id)
        {
            Ok(gossip_verified_data_column) => {
                metrics::inc_counter(
                    &metrics::BEACON_PROCESSOR_GOSSIP_DATA_COLUMN_SIDECAR_VERIFIED_TOTAL,
                );

                debug!(
                    self.log,
                    "Successfully verified gossip data column sidecar";
                    "slot" => %slot,
                    "block_root" => %block_root,
                    "index" => %index,
                );

                self.propagate_validation_result(message_id, peer_id, MessageAcceptance::Accept);

                // Log metrics to keep track of propagation delay times.
                if let Some(duration) = SystemTime::now()
                    .duration_since(UNIX_EPOCH)
                    .ok()
                    .and_then(|now| now.checked_sub(seen_duration))
                {
                    metrics::observe_duration(
                        &metrics::BEACON_DATA_COLUMN_GOSSIP_PROPAGATION_VERIFICATION_DELAY_TIME,
                        duration,
                    );
                }
                self.process_gossip_verified_data_column(
                    peer_id,
                    gossip_verified_data_column,
                    seen_duration,
                )
                .await
            }
            Err(err) => {
                match err {
                    GossipDataColumnError::ParentUnknown(column) => {
                        debug!(
                            self.log,
                            "Unknown parent hash for column";
                            "action" => "requesting parent",
                            "block_root" => %column.block_root(),
                            "parent_root" => %column.block_parent_root(),
                        );
                        self.send_sync_message(SyncMessage::UnknownParentDataColumn(
                            peer_id, column,
                        ));
                    }
                    GossipDataColumnError::KzgNotInitialized
                    | GossipDataColumnError::PubkeyCacheTimeout
                    | GossipDataColumnError::BeaconChainError(_) => {
                        crit!(
                            self.log,
                            "Internal error when verifying column sidecar";
                            "error" => ?err,
                        )
                    }
                    GossipDataColumnError::ProposalSignatureInvalid
                    | GossipDataColumnError::UnknownValidator(_)
                    | GossipDataColumnError::ProposerIndexMismatch { .. }
                    | GossipDataColumnError::IsNotLaterThanParent { .. }
                    | GossipDataColumnError::InvalidSubnetId { .. }
                    | GossipDataColumnError::InvalidInclusionProof { .. }
                    | GossipDataColumnError::InvalidKzgProof { .. }
                    | GossipDataColumnError::NotFinalizedDescendant { .. } => {
                        // TODO(das): downgrade log to debug after interop
                        warn!(
                            self.log,
                            "Could not verify column sidecar for gossip. Rejecting the column sidecar";
                            "error" => ?err,
                            "slot" => %slot,
                            "block_root" => %block_root,
                            "index" => %index,
                        );
                        // Prevent recurring behaviour by penalizing the peer slightly.
                        self.gossip_penalize_peer(
                            peer_id,
                            PeerAction::LowToleranceError,
                            "gossip_data_column_low",
                        );
                        self.propagate_validation_result(
                            message_id,
                            peer_id,
                            MessageAcceptance::Reject,
                        );
                    }
                    GossipDataColumnError::FutureSlot { .. }
                    | GossipDataColumnError::PriorKnown { .. }
                    | GossipDataColumnError::PastFinalizedSlot { .. } => {
                        // TODO(das): downgrade log to debug after interop
                        warn!(
                            self.log,
                            "Could not verify column sidecar for gossip. Ignoring the column sidecar";
                            "error" => ?err,
                            "slot" => %slot,
                            "block_root" => %block_root,
                            "index" => %index,
                        );
                        // Prevent recurring behaviour by penalizing the peer slightly.
                        self.gossip_penalize_peer(
                            peer_id,
                            PeerAction::HighToleranceError,
                            "gossip_data_column_high",
                        );
                        self.propagate_validation_result(
                            message_id,
                            peer_id,
                            MessageAcceptance::Ignore,
                        );
                    }
                }
            }
        }
    }

    #[allow(clippy::too_many_arguments)]
    pub async fn process_gossip_blob(
        self: &Arc<Self>,
        message_id: MessageId,
        peer_id: PeerId,
        _peer_client: Client,
        blob_index: u64,
        blob_sidecar: Arc<BlobSidecar<T::EthSpec>>,
        seen_duration: Duration,
    ) {
        let slot = blob_sidecar.slot();
        let root = blob_sidecar.block_root();
        let index = blob_sidecar.index;
        let commitment = blob_sidecar.kzg_commitment;
        let delay = get_slot_delay_ms(seen_duration, slot, &self.chain.slot_clock);
        // Log metrics to track delay from other nodes on the network.
        metrics::set_gauge(&metrics::BEACON_BLOB_DELAY_GOSSIP, delay.as_millis() as i64);
        match self
            .chain
            .verify_blob_sidecar_for_gossip(blob_sidecar, blob_index)
        {
            Ok(gossip_verified_blob) => {
                metrics::inc_counter(&metrics::BEACON_PROCESSOR_GOSSIP_BLOB_VERIFIED_TOTAL);

                if delay >= self.chain.slot_clock.unagg_attestation_production_delay() {
                    metrics::inc_counter(&metrics::BEACON_BLOB_GOSSIP_ARRIVED_LATE_TOTAL);
                    debug!(
                        self.log,
                        "Gossip blob arrived late";
                        "block_root" => ?gossip_verified_blob.block_root(),
                        "proposer_index" => gossip_verified_blob.block_proposer_index(),
                        "slot" => gossip_verified_blob.slot(),
                        "delay" => ?delay,
                        "commitment" => %gossip_verified_blob.kzg_commitment(),
                    );
                }

                debug!(
                    self.log,
                    "Successfully verified gossip blob";
                    "slot" => %slot,
                    "root" => %root,
                    "index" => %index,
                    "commitment" => %gossip_verified_blob.kzg_commitment(),
                );

                self.propagate_validation_result(message_id, peer_id, MessageAcceptance::Accept);

                // Log metrics to keep track of propagation delay times.
                if let Some(duration) = SystemTime::now()
                    .duration_since(UNIX_EPOCH)
                    .ok()
                    .and_then(|now| now.checked_sub(seen_duration))
                {
                    metrics::set_gauge(
                        &metrics::BEACON_BLOB_DELAY_GOSSIP_VERIFICATION,
                        duration.as_millis() as i64,
                    );
                }
                self.process_gossip_verified_blob(peer_id, gossip_verified_blob, seen_duration)
                    .await
            }
            Err(err) => {
                match err {
                    GossipBlobError::BlobParentUnknown(blob) => {
                        debug!(
                            self.log,
                            "Unknown parent hash for blob";
                            "action" => "requesting parent",
                            "block_root" => %blob.block_root(),
                            "parent_root" => %blob.block_parent_root(),
                            "commitment" => %commitment,
                        );
                        self.send_sync_message(SyncMessage::UnknownParentBlob(peer_id, blob));
                    }
                    GossipBlobError::KzgNotInitialized
                    | GossipBlobError::PubkeyCacheTimeout
                    | GossipBlobError::BeaconChainError(_) => {
                        crit!(
                            self.log,
                            "Internal error when verifying blob sidecar";
                            "error" => ?err,
                        )
                    }
                    GossipBlobError::ProposalSignatureInvalid
                    | GossipBlobError::UnknownValidator(_)
                    | GossipBlobError::ProposerIndexMismatch { .. }
                    | GossipBlobError::BlobIsNotLaterThanParent { .. }
                    | GossipBlobError::InvalidSubnet { .. }
                    | GossipBlobError::InvalidInclusionProof
                    | GossipBlobError::KzgError(_)
                    | GossipBlobError::InclusionProof(_)
                    | GossipBlobError::NotFinalizedDescendant { .. } => {
                        warn!(
                            self.log,
                            "Could not verify blob sidecar for gossip. Rejecting the blob sidecar";
                            "error" => ?err,
                            "slot" => %slot,
                            "root" => %root,
                            "index" => %index,
                            "commitment" => %commitment,
                        );
                        // Prevent recurring behaviour by penalizing the peer slightly.
                        self.gossip_penalize_peer(
                            peer_id,
                            PeerAction::LowToleranceError,
                            "gossip_blob_low",
                        );
                        self.propagate_validation_result(
                            message_id,
                            peer_id,
                            MessageAcceptance::Reject,
                        );
                    }
                    GossipBlobError::FutureSlot { .. }
                    | GossipBlobError::RepeatBlob { .. }
                    | GossipBlobError::PastFinalizedSlot { .. } => {
                        warn!(
                            self.log,
                            "Could not verify blob sidecar for gossip. Ignoring the blob sidecar";
                            "error" => ?err,
                            "slot" => %slot,
                            "root" => %root,
                            "index" => %index,
                            "commitment" => %commitment,
                        );
                        // Prevent recurring behaviour by penalizing the peer slightly.
                        self.gossip_penalize_peer(
                            peer_id,
                            PeerAction::HighToleranceError,
                            "gossip_blob_high",
                        );
                        self.propagate_validation_result(
                            message_id,
                            peer_id,
                            MessageAcceptance::Ignore,
                        );
                    }
                }
            }
        }
    }

    pub async fn process_gossip_verified_blob(
        self: &Arc<Self>,
        peer_id: PeerId,
        verified_blob: GossipVerifiedBlob<T>,
        _seen_duration: Duration,
    ) {
        let processing_start_time = Instant::now();
        let block_root = verified_blob.block_root();
        let blob_slot = verified_blob.slot();
        let blob_index = verified_blob.id().index;

        match self.chain.process_gossip_blob(verified_blob).await {
            Ok(AvailabilityProcessingStatus::Imported(block_root)) => {
                // Note: Reusing block imported metric here
                metrics::inc_counter(&metrics::BEACON_PROCESSOR_GOSSIP_BLOCK_IMPORTED_TOTAL);
                info!(
                    self.log,
                    "Gossipsub blob processed, imported fully available block";
                    "block_root" => %block_root
                );
                self.chain.recompute_head_at_current_slot().await;

                metrics::set_gauge(
                    &metrics::BEACON_BLOB_DELAY_FULL_VERIFICATION,
                    processing_start_time.elapsed().as_millis() as i64,
                );
            }
            Ok(AvailabilityProcessingStatus::MissingComponents(slot, block_root)) => {
                trace!(
                    self.log,
                    "Processed blob, waiting for other components";
                    "slot" => %slot,
                    "blob_index" => %blob_index,
                    "block_root" => %block_root,
                );
            }
            Err(BlockError::BlockIsAlreadyKnown(_)) => {
                debug!(
                    self.log,
                    "Ignoring gossip blob already imported";
                    "block_root" => ?block_root,
                    "blob_index" =>  blob_index,
                );
            }
            Err(err) => {
                debug!(
                    self.log,
                    "Invalid gossip blob";
                    "outcome" => ?err,
                    "block_root" => ?block_root,
                    "block_slot" =>  blob_slot,
                    "blob_index" =>  blob_index,
                );
                self.gossip_penalize_peer(
                    peer_id,
                    PeerAction::MidToleranceError,
                    "bad_gossip_blob_ssz",
                );
            }
        }
    }

    pub async fn process_gossip_verified_data_column(
        self: &Arc<Self>,
        peer_id: PeerId,
        verified_data_column: GossipVerifiedDataColumn<T>,
        // This value is not used presently, but it might come in handy for debugging.
        _seen_duration: Duration,
    ) {
        let block_root = verified_data_column.block_root();
        let data_column_slot = verified_data_column.slot();
        let data_column_index = verified_data_column.id().index;

        match self
            .chain
            .process_gossip_data_column(verified_data_column)
            .await
        {
            Ok((availability, data_columns_to_publish)) => {
                self.handle_data_columns_to_publish(data_columns_to_publish);

                match availability {
                    AvailabilityProcessingStatus::Imported(block_root) => {
                        // Note: Reusing block imported metric here
                        metrics::inc_counter(
                            &metrics::BEACON_PROCESSOR_GOSSIP_BLOCK_IMPORTED_TOTAL,
                        );
                        info!(
                            self.log,
                            "Gossipsub data column processed, imported fully available block";
                            "block_root" => %block_root
                        );
                        self.chain.recompute_head_at_current_slot().await;
                    }
                    AvailabilityProcessingStatus::MissingComponents(slot, block_root) => {
                        trace!(
                            self.log,
                            "Processed data column, waiting for other components";
                            "slot" => %slot,
                            "data_column_index" => %data_column_index,
                            "block_root" => %block_root,
                        );

                        // Potentially trigger reconstruction
                    }
                }
            }
            Err(err) => {
                debug!(
                    self.log,
                    "Invalid gossip data column";
                    "outcome" => ?err,
                    "block root" => ?block_root,
                    "block slot" =>  data_column_slot,
                    "data column index" =>  data_column_index,
                );
                self.gossip_penalize_peer(
                    peer_id,
                    PeerAction::MidToleranceError,
                    "bad_gossip_data_column_ssz",
                );
                trace!(
                    self.log,
                    "Invalid gossip data column ssz";
                );
            }
        }
    }

    /// Process the beacon block received from the gossip network and:
    ///
    /// - If it passes gossip propagation criteria, tell the network thread to forward it.
    /// - Attempt to add it to the beacon chain, informing the sync thread if more blocks need to
    ///   be downloaded.
    ///
    /// Raises a log if there are errors.
    #[allow(clippy::too_many_arguments)]
    pub async fn process_gossip_block(
        self: Arc<Self>,
        message_id: MessageId,
        peer_id: PeerId,
        peer_client: Client,
        block: Arc<SignedBeaconBlock<T::EthSpec>>,
        reprocess_tx: mpsc::Sender<ReprocessQueueMessage>,
        duplicate_cache: DuplicateCache,
        invalid_block_storage: InvalidBlockStorage,
        seen_duration: Duration,
    ) {
        if let Some(gossip_verified_block) = self
            .process_gossip_unverified_block(
                message_id,
                peer_id,
                peer_client,
                block,
                reprocess_tx.clone(),
                seen_duration,
            )
            .await
        {
            let block_root = gossip_verified_block.block_root;

            if let Some(handle) = duplicate_cache.check_and_insert(block_root) {
                self.process_gossip_verified_block(
                    peer_id,
                    gossip_verified_block,
                    reprocess_tx,
                    invalid_block_storage,
                    seen_duration,
                )
                .await;
                // Drop the handle to remove the entry from the cache
                drop(handle);
            } else {
                debug!(
                    self.log,
                    "RPC block is being imported";
                    "block_root" => %block_root,
                );
            }
        }
    }

    /// Process the beacon block received from the gossip network and
    /// if it passes gossip propagation criteria, tell the network thread to forward it.
    ///
    /// Returns the `GossipVerifiedBlock` if verification passes and raises a log if there are errors.
    pub async fn process_gossip_unverified_block(
        self: &Arc<Self>,
        message_id: MessageId,
        peer_id: PeerId,
        peer_client: Client,
        block: Arc<SignedBeaconBlock<T::EthSpec>>,
        reprocess_tx: mpsc::Sender<ReprocessQueueMessage>,
        seen_duration: Duration,
    ) -> Option<GossipVerifiedBlock<T>> {
        let block_delay =
            get_block_delay_ms(seen_duration, block.message(), &self.chain.slot_clock);
        // Log metrics to track delay from other nodes on the network.

        metrics::set_gauge(
            &metrics::BEACON_BLOCK_DELAY_GOSSIP,
            block_delay.as_millis() as i64,
        );

        let verification_result = self
            .chain
            .clone()
            .verify_block_for_gossip(block.clone())
            .await;

        let block_root = if let Ok(verified_block) = &verification_result {
            verified_block.block_root
        } else {
            block.canonical_root()
        };

        // Write the time the block was observed into delay cache.
        self.chain.block_times_cache.write().set_time_observed(
            block_root,
            block.slot(),
            seen_duration,
            Some(peer_id.to_string()),
            Some(peer_client.to_string()),
        );

        let verified_block = match verification_result {
            Ok(verified_block) => {
                if block_delay >= self.chain.slot_clock.unagg_attestation_production_delay() {
                    metrics::inc_counter(&metrics::BEACON_BLOCK_DELAY_GOSSIP_ARRIVED_LATE_TOTAL);
                    debug!(
                        self.log,
                        "Gossip block arrived late";
                        "block_root" => ?verified_block.block_root,
                        "proposer_index" => verified_block.block.message().proposer_index(),
                        "slot" => verified_block.block.slot(),
                        "block_delay" => ?block_delay,
                    );
                }

                info!(
                    self.log,
                    "New block received";
                    "slot" => verified_block.block.slot(),
                    "root" => ?verified_block.block_root
                );
                self.propagate_validation_result(message_id, peer_id, MessageAcceptance::Accept);

                // Log metrics to keep track of propagation delay times.
                if let Some(duration) = SystemTime::now()
                    .duration_since(UNIX_EPOCH)
                    .ok()
                    .and_then(|now| now.checked_sub(seen_duration))
                {
                    metrics::set_gauge(
                        &metrics::BEACON_BLOCK_DELAY_GOSSIP_VERIFICATION,
                        duration.as_millis() as i64,
                    );
                }

                verified_block
            }
            Err(e @ BlockError::Slashable) => {
                warn!(
                    self.log,
                    "Received equivocating block from peer";
                    "error" => ?e
                );
                /* punish peer for submitting an equivocation, but not too harshly as honest peers may conceivably forward equivocating blocks to us from time to time */
                self.gossip_penalize_peer(
                    peer_id,
                    PeerAction::MidToleranceError,
                    "gossip_block_mid",
                );
                return None;
            }
            Err(BlockError::ParentUnknown(block)) => {
                debug!(
                    self.log,
                    "Unknown parent for gossip block";
                    "root" => ?block_root
                );
                self.send_sync_message(SyncMessage::UnknownParentBlock(peer_id, block, block_root));
                return None;
            }
            Err(e @ BlockError::BeaconChainError(_)) => {
                debug!(
                    self.log,
                    "Gossip block beacon chain error";
                    "error" => ?e,
                );
                self.propagate_validation_result(message_id, peer_id, MessageAcceptance::Ignore);
                return None;
            }
            Err(BlockError::BlockIsAlreadyKnown(_)) => {
                debug!(
                    self.log,
                    "Gossip block is already known";
                    "block_root" => %block_root,
                );
                self.propagate_validation_result(message_id, peer_id, MessageAcceptance::Ignore);
                return None;
            }
            Err(e @ BlockError::FutureSlot { .. })
            | Err(e @ BlockError::WouldRevertFinalizedSlot { .. })
            | Err(e @ BlockError::NotFinalizedDescendant { .. }) => {
                debug!(self.log, "Could not verify block for gossip. Ignoring the block";
                            "error" => %e);
                // Prevent recurring behaviour by penalizing the peer slightly.
                self.gossip_penalize_peer(
                    peer_id,
                    PeerAction::HighToleranceError,
                    "gossip_block_high",
                );
                self.propagate_validation_result(message_id, peer_id, MessageAcceptance::Ignore);
                return None;
            }
            Err(ref e @ BlockError::ExecutionPayloadError(ref epe)) if !epe.penalize_peer() => {
                debug!(self.log, "Could not verify block for gossip. Ignoring the block";
                            "error" => %e);
                self.propagate_validation_result(message_id, peer_id, MessageAcceptance::Ignore);
                return None;
            }
            Err(e @ BlockError::StateRootMismatch { .. })
            | Err(e @ BlockError::IncorrectBlockProposer { .. })
            | Err(e @ BlockError::BlockSlotLimitReached)
            | Err(e @ BlockError::ProposalSignatureInvalid)
            | Err(e @ BlockError::NonLinearSlots)
            | Err(e @ BlockError::UnknownValidator(_))
            | Err(e @ BlockError::PerBlockProcessingError(_))
            | Err(e @ BlockError::NonLinearParentRoots)
            | Err(e @ BlockError::BlockIsNotLaterThanParent { .. })
            | Err(e @ BlockError::InvalidSignature)
            | Err(e @ BlockError::WeakSubjectivityConflict)
            | Err(e @ BlockError::InconsistentFork(_))
            | Err(e @ BlockError::ExecutionPayloadError(_))
            | Err(e @ BlockError::ParentExecutionPayloadInvalid { .. })
            | Err(e @ BlockError::GenesisBlock) => {
                warn!(self.log, "Could not verify block for gossip. Rejecting the block";
                            "error" => %e);
                self.propagate_validation_result(message_id, peer_id, MessageAcceptance::Reject);
                self.gossip_penalize_peer(
                    peer_id,
                    PeerAction::LowToleranceError,
                    "gossip_block_low",
                );
                return None;
            }
            // Note: This error variant cannot be reached when doing gossip validation
            // as we do not do availability checks here.
            Err(e @ BlockError::AvailabilityCheck(_)) => {
                crit!(self.log, "Internal block gossip validation error. Availability check during
                 gossip validation";
                    "error" => %e
                );
                return None;
            }
            Err(e @ BlockError::BlobNotRequired(_)) => {
                // TODO(das): penalty not implemented yet as other clients may still send us blobs
                // during early stage of implementation.
                debug!(self.log, "Received blobs for slot after PeerDAS epoch from peer";
                    "error" => %e,
                    "peer_id" => %peer_id,
                );
                self.propagate_validation_result(message_id, peer_id, MessageAcceptance::Ignore);
                return None;
            }
        };

        metrics::inc_counter(&metrics::BEACON_PROCESSOR_GOSSIP_BLOCK_VERIFIED_TOTAL);

        // Register the block with any monitored validators.
        //
        // Run this event *prior* to importing the block, where the block is only partially
        // verified.
        self.chain.validator_monitor.read().register_gossip_block(
            seen_duration,
            verified_block.block.message(),
            verified_block.block_root,
            &self.chain.slot_clock,
        );

        let block_slot = verified_block.block.slot();
        let block_root = verified_block.block_root;

        // Try read the current slot to determine if this block should be imported now or after some
        // delay.
        match self.chain.slot() {
            // We only need to do a simple check about the block slot and the current slot since the
            // `verify_block_for_gossip` function already ensures that the block is within the
            // tolerance for block imports.
            Ok(current_slot) if block_slot > current_slot => {
                warn!(
                    self.log,
                    "Block arrived early";
                    "block_slot" => %block_slot,
                    "block_root" => ?block_root,
                    "msg" => "if this happens consistently, check system clock"
                );

                // Take note of how early this block arrived.
                if let Some(duration) = self
                    .chain
                    .slot_clock
                    .start_of(block_slot)
                    .and_then(|start| start.checked_sub(seen_duration))
                {
                    metrics::observe_duration(
                        &metrics::BEACON_PROCESSOR_GOSSIP_BLOCK_EARLY_SECONDS,
                        duration,
                    );
                }

                metrics::inc_counter(&metrics::BEACON_PROCESSOR_GOSSIP_BLOCK_REQUEUED_TOTAL);

                let inner_self = self.clone();
                let process_fn = Box::pin(async move {
                    let reprocess_tx = inner_self.reprocess_tx.clone();
                    let invalid_block_storage = inner_self.invalid_block_storage.clone();
                    inner_self
                        .process_gossip_verified_block(
                            peer_id,
                            verified_block,
                            reprocess_tx,
                            invalid_block_storage,
                            seen_duration,
                        )
                        .await;
                });
                if reprocess_tx
                    .try_send(ReprocessQueueMessage::EarlyBlock(QueuedGossipBlock {
                        beacon_block_slot: block_slot,
                        beacon_block_root: block_root,
                        process_fn,
                    }))
                    .is_err()
                {
                    error!(
                        self.log,
                        "Failed to defer block import";
                        "block_slot" => %block_slot,
                        "block_root" => ?block_root,
                        "location" => "block gossip"
                    )
                }
                None
            }
            Ok(_) => Some(verified_block),
            Err(e) => {
                error!(
                    self.log,
                    "Failed to defer block import";
                    "error" => ?e,
                    "block_slot" => %block_slot,
                    "block_root" => ?block_root,
                    "location" => "block gossip"
                );
                None
            }
        }
    }

    /// Process the beacon block that has already passed gossip verification.
    ///
    /// Raises a log if there are errors.
    pub async fn process_gossip_verified_block(
        self: Arc<Self>,
        peer_id: PeerId,
        verified_block: GossipVerifiedBlock<T>,
        reprocess_tx: mpsc::Sender<ReprocessQueueMessage>,
        invalid_block_storage: InvalidBlockStorage,
        _seen_duration: Duration,
    ) {
        let processing_start_time = Instant::now();
        let block = verified_block.block.block_cloned();
        let block_root = verified_block.block_root;

<<<<<<< HEAD
        // TODO(das) Might be too early to issue a request here. We haven't checked that the block
        // actually includes blob transactions and thus has data. A peer could send a block is
        // garbage commitments, and make us trigger sampling for a block that does not have data.
        if block.num_expected_blobs() > 0 {
            // Trigger sampling for block not yet execution valid. At this point column custodials are
            // unlikely to have received their columns. Triggering sampling so early is only viable with
            // either:
            // - Sync delaying sampling until some latter window
            // - Re-processing early sampling requests: https://github.com/sigp/lighthouse/pull/5569
            if self.chain.should_sample_slot(block.slot()) {
                self.send_sync_message(SyncMessage::SampleBlock(block_root, block.slot()));
            }
        }
=======
        // TODO(block source)
>>>>>>> 1d616054

        let result = self
            .chain
            .process_block_with_early_caching(
                block_root,
                verified_block,
                BlockImportSource::Gossip,
                NotifyExecutionLayer::Yes,
            )
            .await;

        match &result {
            Ok(AvailabilityProcessingStatus::Imported(block_root)) => {
                metrics::inc_counter(&metrics::BEACON_PROCESSOR_GOSSIP_BLOCK_IMPORTED_TOTAL);

                if reprocess_tx
                    .try_send(ReprocessQueueMessage::BlockImported {
                        block_root: *block_root,
                        parent_root: block.message().parent_root(),
                    })
                    .is_err()
                {
                    error!(
                        self.log,
                        "Failed to inform block import";
                        "source" => "gossip",
                        "block_root" => ?block_root,
                    )
                };

                debug!(
                    self.log,
                    "Gossipsub block processed";
                    "block" => ?block_root,
                    "peer_id" => %peer_id
                );

                self.chain.recompute_head_at_current_slot().await;

                metrics::set_gauge(
                    &metrics::BEACON_BLOCK_DELAY_FULL_VERIFICATION,
                    processing_start_time.elapsed().as_millis() as i64,
                );
            }
            Ok(AvailabilityProcessingStatus::MissingComponents(slot, block_root)) => {
                trace!(
                    self.log,
                    "Processed block, waiting for other components";
                    "slot" => slot,
                    "block_root" => %block_root,
                );
            }
            Err(BlockError::ParentUnknown(_)) => {
                // This should not occur. It should be checked by `should_forward_block`.
                // Do not send sync message UnknownParentBlock to prevent conflicts with the
                // BlockComponentProcessed message below. If this error ever happens, lookup sync
                // can recover by receiving another block / blob / attestation referencing the
                // chain that includes this block.
                error!(
                    self.log,
                    "Block with unknown parent attempted to be processed";
                    "block_root" => %block_root,
                    "peer_id" => %peer_id
                );
            }
            Err(ref e @ BlockError::ExecutionPayloadError(ref epe)) if !epe.penalize_peer() => {
                debug!(
                    self.log,
                    "Failed to verify execution payload";
                    "error" => %e
                );
            }
            Err(BlockError::AvailabilityCheck(err)) => {
                match err.category() {
                    AvailabilityCheckErrorCategory::Internal => {
                        warn!(
                            self.log,
                            "Internal availability check error";
                            "error" => ?err,
                        );
                    }
                    AvailabilityCheckErrorCategory::Malicious => {
                        // Note: we cannot penalize the peer that sent us the block
                        // over gossip here because these errors imply either an issue
                        // with:
                        // 1. Blobs we have received over non-gossip sources
                        //    (from potentially other peers)
                        // 2. The proposer being malicious and sending inconsistent
                        //    blocks and blobs.
                        warn!(
                            self.log,
                            "Received invalid blob or malicious proposer";
                            "error" => ?err
                        );
                    }
                }
            }
            other => {
                debug!(
                    self.log,
                    "Invalid gossip beacon block";
                    "outcome" => ?other,
                    "block root" => ?block_root,
                    "block slot" => block.slot()
                );
                self.gossip_penalize_peer(
                    peer_id,
                    PeerAction::MidToleranceError,
                    "bad_gossip_block_ssz",
                );
                trace!(
                    self.log,
                    "Invalid gossip beacon block ssz";
                    "ssz" => format_args!("0x{}", hex::encode(block.as_ssz_bytes())),
                );
            }
        };

        if let Err(e) = &result {
            self.maybe_store_invalid_block(
                &invalid_block_storage,
                block_root,
                &block,
                e,
                &self.log,
            );
        }

        self.send_sync_message(SyncMessage::GossipBlockProcessResult {
            block_root,
            imported: matches!(result, Ok(AvailabilityProcessingStatus::Imported(_))),
        });
    }

    pub fn process_gossip_voluntary_exit(
        self: &Arc<Self>,
        message_id: MessageId,
        peer_id: PeerId,
        voluntary_exit: SignedVoluntaryExit,
    ) {
        let validator_index = voluntary_exit.message.validator_index;

        let exit = match self.chain.verify_voluntary_exit_for_gossip(voluntary_exit) {
            Ok(ObservationOutcome::New(exit)) => exit,
            Ok(ObservationOutcome::AlreadyKnown) => {
                self.propagate_validation_result(message_id, peer_id, MessageAcceptance::Ignore);
                debug!(
                    self.log,
                    "Dropping exit for already exiting validator";
                    "validator_index" => validator_index,
                    "peer" => %peer_id
                );
                return;
            }
            Err(e) => {
                debug!(
                    self.log,
                    "Dropping invalid exit";
                    "validator_index" => validator_index,
                    "peer" => %peer_id,
                    "error" => ?e
                );
                // These errors occur due to a fault in the beacon chain. It is not necessarily
                // the fault on the peer.
                self.propagate_validation_result(message_id, peer_id, MessageAcceptance::Ignore);
                // We still penalize a peer slightly to prevent overuse of invalids.
                self.gossip_penalize_peer(
                    peer_id,
                    PeerAction::HighToleranceError,
                    "invalid_gossip_exit",
                );
                return;
            }
        };

        metrics::inc_counter(&metrics::BEACON_PROCESSOR_EXIT_VERIFIED_TOTAL);

        self.propagate_validation_result(message_id, peer_id, MessageAcceptance::Accept);

        // Register the exit with any monitored validators.
        self.chain
            .validator_monitor
            .read()
            .register_gossip_voluntary_exit(&exit.as_inner().message);

        self.chain.import_voluntary_exit(exit);

        debug!(self.log, "Successfully imported voluntary exit");

        metrics::inc_counter(&metrics::BEACON_PROCESSOR_EXIT_IMPORTED_TOTAL);
    }

    pub fn process_gossip_proposer_slashing(
        self: &Arc<Self>,
        message_id: MessageId,
        peer_id: PeerId,
        proposer_slashing: ProposerSlashing,
    ) {
        let validator_index = proposer_slashing.signed_header_1.message.proposer_index;

        let slashing = match self
            .chain
            .verify_proposer_slashing_for_gossip(proposer_slashing)
        {
            Ok(ObservationOutcome::New(slashing)) => slashing,
            Ok(ObservationOutcome::AlreadyKnown) => {
                debug!(
                    self.log,
                    "Dropping proposer slashing";
                    "reason" => "Already seen a proposer slashing for that validator",
                    "validator_index" => validator_index,
                    "peer" => %peer_id
                );
                self.propagate_validation_result(message_id, peer_id, MessageAcceptance::Ignore);
                return;
            }
            Err(e) => {
                // This is likely a fault with the beacon chain and not necessarily a
                // malicious message from the peer.
                debug!(
                    self.log,
                    "Dropping invalid proposer slashing";
                    "validator_index" => validator_index,
                    "peer" => %peer_id,
                    "error" => ?e
                );
                self.propagate_validation_result(message_id, peer_id, MessageAcceptance::Ignore);

                // Penalize peer slightly for invalids.
                self.gossip_penalize_peer(
                    peer_id,
                    PeerAction::HighToleranceError,
                    "invalid_gossip_proposer_slashing",
                );
                return;
            }
        };

        metrics::inc_counter(&metrics::BEACON_PROCESSOR_PROPOSER_SLASHING_VERIFIED_TOTAL);

        self.propagate_validation_result(message_id, peer_id, MessageAcceptance::Accept);

        // Register the slashing with any monitored validators.
        self.chain
            .validator_monitor
            .read()
            .register_gossip_proposer_slashing(slashing.as_inner());

        self.chain.import_proposer_slashing(slashing);
        debug!(self.log, "Successfully imported proposer slashing");

        metrics::inc_counter(&metrics::BEACON_PROCESSOR_PROPOSER_SLASHING_IMPORTED_TOTAL);
    }

    pub fn process_gossip_attester_slashing(
        self: &Arc<Self>,
        message_id: MessageId,
        peer_id: PeerId,
        attester_slashing: AttesterSlashing<T::EthSpec>,
    ) {
        let slashing = match self
            .chain
            .verify_attester_slashing_for_gossip(attester_slashing)
        {
            Ok(ObservationOutcome::New(slashing)) => slashing,
            Ok(ObservationOutcome::AlreadyKnown) => {
                debug!(
                    self.log,
                    "Dropping attester slashing";
                    "reason" => "Slashings already known for all slashed validators",
                    "peer" => %peer_id
                );
                self.propagate_validation_result(message_id, peer_id, MessageAcceptance::Ignore);
                return;
            }
            Err(e) => {
                debug!(
                    self.log,
                    "Dropping invalid attester slashing";
                    "peer" => %peer_id,
                    "error" => ?e
                );
                self.propagate_validation_result(message_id, peer_id, MessageAcceptance::Ignore);
                // Penalize peer slightly for invalids.
                self.gossip_penalize_peer(
                    peer_id,
                    PeerAction::HighToleranceError,
                    "invalid_gossip_attester_slashing",
                );
                return;
            }
        };

        metrics::inc_counter(&metrics::BEACON_PROCESSOR_ATTESTER_SLASHING_VERIFIED_TOTAL);

        self.propagate_validation_result(message_id, peer_id, MessageAcceptance::Accept);

        // Register the slashing with any monitored validators.
        self.chain
            .validator_monitor
            .read()
            .register_gossip_attester_slashing(slashing.as_inner());

        self.chain.import_attester_slashing(slashing);
        debug!(self.log, "Successfully imported attester slashing");
        metrics::inc_counter(&metrics::BEACON_PROCESSOR_ATTESTER_SLASHING_IMPORTED_TOTAL);
    }

    pub fn process_gossip_bls_to_execution_change(
        self: &Arc<Self>,
        message_id: MessageId,
        peer_id: PeerId,
        bls_to_execution_change: SignedBlsToExecutionChange,
    ) {
        let validator_index = bls_to_execution_change.message.validator_index;
        let address = bls_to_execution_change.message.to_execution_address;

        let change = match self
            .chain
            .verify_bls_to_execution_change_for_gossip(bls_to_execution_change)
        {
            Ok(ObservationOutcome::New(change)) => change,
            Ok(ObservationOutcome::AlreadyKnown) => {
                self.propagate_validation_result(message_id, peer_id, MessageAcceptance::Ignore);
                debug!(
                    self.log,
                    "Dropping BLS to execution change";
                    "validator_index" => validator_index,
                    "peer" => %peer_id
                );
                return;
            }
            Err(e) => {
                debug!(
                    self.log,
                    "Dropping invalid BLS to execution change";
                    "validator_index" => validator_index,
                    "peer" => %peer_id,
                    "error" => ?e
                );
                // We ignore pre-capella messages without penalizing peers.
                if matches!(e, BeaconChainError::BlsToExecutionPriorToCapella) {
                    self.propagate_validation_result(
                        message_id,
                        peer_id,
                        MessageAcceptance::Ignore,
                    );
                } else {
                    // We penalize the peer slightly to prevent overuse of invalids.
                    self.propagate_validation_result(
                        message_id,
                        peer_id,
                        MessageAcceptance::Reject,
                    );
                    self.gossip_penalize_peer(
                        peer_id,
                        PeerAction::HighToleranceError,
                        "invalid_bls_to_execution_change",
                    );
                }
                return;
            }
        };

        metrics::inc_counter(&metrics::BEACON_PROCESSOR_BLS_TO_EXECUTION_CHANGE_VERIFIED_TOTAL);

        self.propagate_validation_result(message_id, peer_id, MessageAcceptance::Accept);

        // Address change messages from gossip are only processed *after* the
        // Capella fork epoch.
        let received_pre_capella = ReceivedPreCapella::No;

        self.chain
            .import_bls_to_execution_change(change, received_pre_capella);

        debug!(
            self.log,
            "Successfully imported BLS to execution change";
            "validator_index" => validator_index,
            "address" => ?address,
        );

        metrics::inc_counter(&metrics::BEACON_PROCESSOR_BLS_TO_EXECUTION_CHANGE_IMPORTED_TOTAL);
    }

    /// Process the sync committee signature received from the gossip network and:
    ///
    /// - If it passes gossip propagation criteria, tell the network thread to forward it.
    /// - Attempt to add it to the naive aggregation pool.
    ///
    /// Raises a log if there are errors.
    pub fn process_gossip_sync_committee_signature(
        self: &Arc<Self>,
        message_id: MessageId,
        peer_id: PeerId,
        sync_signature: SyncCommitteeMessage,
        subnet_id: SyncSubnetId,
        seen_timestamp: Duration,
    ) {
        let message_slot = sync_signature.slot;
        let sync_signature = match self
            .chain
            .verify_sync_committee_message_for_gossip(sync_signature, subnet_id)
        {
            Ok(sync_signature) => sync_signature,
            Err(e) => {
                self.handle_sync_committee_message_failure(
                    peer_id,
                    message_id,
                    "sync_signature",
                    e,
                    message_slot,
                    seen_timestamp,
                );
                return;
            }
        };

        // If the message is still timely, propagate it.
        self.propagate_sync_message_if_timely(message_slot, message_id, peer_id);

        // Register the sync signature with any monitored validators.
        self.chain
            .validator_monitor
            .read()
            .register_gossip_sync_committee_message(
                seen_timestamp,
                sync_signature.sync_message(),
                &self.chain.slot_clock,
            );

        metrics::inc_counter(&metrics::BEACON_PROCESSOR_SYNC_MESSAGE_VERIFIED_TOTAL);

        if let Err(e) = self
            .chain
            .add_to_naive_sync_aggregation_pool(sync_signature)
        {
            debug!(
                self.log,
                "Sync committee signature invalid for agg pool";
                "reason" => ?e,
                "peer" => %peer_id,
            )
        }

        metrics::inc_counter(&metrics::BEACON_PROCESSOR_SYNC_MESSAGE_IMPORTED_TOTAL);
    }

    /// Process the sync committee contribution received from the gossip network and:
    ///
    /// - If it passes gossip propagation criteria, tell the network thread to forward it.
    /// - Attempt to add it to the block inclusion pool.
    ///
    /// Raises a log if there are errors.
    pub fn process_sync_committee_contribution(
        self: &Arc<Self>,
        message_id: MessageId,
        peer_id: PeerId,
        sync_contribution: SignedContributionAndProof<T::EthSpec>,
        seen_timestamp: Duration,
    ) {
        let contribution_slot = sync_contribution.message.contribution.slot;
        let sync_contribution = match self
            .chain
            .verify_sync_contribution_for_gossip(sync_contribution)
        {
            Ok(sync_contribution) => sync_contribution,
            Err(e) => {
                // Report the failure to gossipsub
                self.handle_sync_committee_message_failure(
                    peer_id,
                    message_id,
                    "sync_contribution",
                    e,
                    contribution_slot,
                    seen_timestamp,
                );
                return;
            }
        };

        // If the message is still timely, propagate it.
        self.propagate_sync_message_if_timely(contribution_slot, message_id, peer_id);

        self.chain
            .validator_monitor
            .read()
            .register_gossip_sync_committee_contribution(
                seen_timestamp,
                sync_contribution.aggregate(),
                sync_contribution.participant_pubkeys(),
                &self.chain.slot_clock,
            );
        metrics::inc_counter(&metrics::BEACON_PROCESSOR_SYNC_CONTRIBUTION_VERIFIED_TOTAL);

        if let Err(e) = self
            .chain
            .add_contribution_to_block_inclusion_pool(sync_contribution)
        {
            debug!(
                self.log,
                "Sync contribution invalid for op pool";
                "reason" => ?e,
                "peer" => %peer_id,
            )
        }
        metrics::inc_counter(&metrics::BEACON_PROCESSOR_SYNC_CONTRIBUTION_IMPORTED_TOTAL);
    }

    pub fn process_gossip_finality_update(
        self: &Arc<Self>,
        message_id: MessageId,
        peer_id: PeerId,
        light_client_finality_update: LightClientFinalityUpdate<T::EthSpec>,
        seen_timestamp: Duration,
    ) {
        match self
            .chain
            .verify_finality_update_for_gossip(light_client_finality_update, seen_timestamp)
        {
            Ok(_verified_light_client_finality_update) => {
                self.propagate_validation_result(message_id, peer_id, MessageAcceptance::Accept);
            }
            Err(e) => {
                metrics::register_finality_update_error(&e);
                match e {
                    LightClientFinalityUpdateError::InvalidLightClientFinalityUpdate => {
                        debug!(
                            self.log,
                            "Light client invalid finality update";
                            "peer" => %peer_id,
                            "error" => ?e,
                        );

                        self.gossip_penalize_peer(
                            peer_id,
                            PeerAction::HighToleranceError,
                            "light_client_gossip_error",
                        );
                    }
                    LightClientFinalityUpdateError::TooEarly => {
                        debug!(
                            self.log,
                            "Light client finality update too early";
                            "peer" => %peer_id,
                            "error" => ?e,
                        );

                        self.gossip_penalize_peer(
                            peer_id,
                            PeerAction::HighToleranceError,
                            "light_client_gossip_error",
                        );
                    }
                    LightClientFinalityUpdateError::SigSlotStartIsNone
                    | LightClientFinalityUpdateError::FailedConstructingUpdate => debug!(
                        self.log,
                        "Light client error constructing finality update";
                        "peer" => %peer_id,
                        "error" => ?e,
                    ),
                }
                self.propagate_validation_result(message_id, peer_id, MessageAcceptance::Ignore);
            }
        };
    }

    pub fn process_gossip_optimistic_update(
        self: &Arc<Self>,
        message_id: MessageId,
        peer_id: PeerId,
        light_client_optimistic_update: LightClientOptimisticUpdate<T::EthSpec>,
        reprocess_tx: Option<mpsc::Sender<ReprocessQueueMessage>>,
        seen_timestamp: Duration,
    ) {
        match self.chain.verify_optimistic_update_for_gossip(
            light_client_optimistic_update.clone(),
            seen_timestamp,
        ) {
            Ok(verified_light_client_optimistic_update) => {
                debug!(
                    self.log,
                    "Light client successful optimistic update";
                    "peer" => %peer_id,
                    "parent_root" => %verified_light_client_optimistic_update.parent_root,
                );

                self.propagate_validation_result(message_id, peer_id, MessageAcceptance::Accept);
            }
            Err(e) => {
                match e {
                    LightClientOptimisticUpdateError::UnknownBlockParentRoot(parent_root) => {
                        metrics::inc_counter(
                            &metrics::BEACON_PROCESSOR_REPROCESSING_QUEUE_SENT_OPTIMISTIC_UPDATES,
                        );
                        debug!(
                            self.log,
                            "Optimistic update for unknown block";
                            "peer_id" => %peer_id,
                            "parent_root" => ?parent_root
                        );

                        if let Some(sender) = reprocess_tx {
                            let processor = self.clone();
                            let msg = ReprocessQueueMessage::UnknownLightClientOptimisticUpdate(
                                QueuedLightClientUpdate {
                                    parent_root,
                                    process_fn: Box::new(move || {
                                        processor.process_gossip_optimistic_update(
                                            message_id,
                                            peer_id,
                                            light_client_optimistic_update,
                                            None, // Do not reprocess this message again.
                                            seen_timestamp,
                                        )
                                    }),
                                },
                            );

                            if sender.try_send(msg).is_err() {
                                error!(
                                    self.log,
                                    "Failed to send optimistic update for re-processing";
                                )
                            }
                        } else {
                            debug!(
                                self.log,
                                "Not sending light client update because it had been reprocessed";
                                "peer_id" => %peer_id,
                                "parent_root" => ?parent_root
                            );

                            self.propagate_validation_result(
                                message_id,
                                peer_id,
                                MessageAcceptance::Ignore,
                            );
                        }
                        return;
                    }
                    LightClientOptimisticUpdateError::InvalidLightClientOptimisticUpdate => {
                        metrics::register_optimistic_update_error(&e);

                        debug!(
                            self.log,
                            "Light client invalid optimistic update";
                            "peer" => %peer_id,
                            "error" => ?e,
                        );

                        self.gossip_penalize_peer(
                            peer_id,
                            PeerAction::HighToleranceError,
                            "light_client_gossip_error",
                        )
                    }
                    LightClientOptimisticUpdateError::TooEarly => {
                        metrics::register_optimistic_update_error(&e);
                        debug!(
                            self.log,
                            "Light client optimistic update too early";
                            "peer" => %peer_id,
                            "error" => ?e,
                        );

                        self.gossip_penalize_peer(
                            peer_id,
                            PeerAction::HighToleranceError,
                            "light_client_gossip_error",
                        );
                    }
                    LightClientOptimisticUpdateError::SigSlotStartIsNone
                    | LightClientOptimisticUpdateError::FailedConstructingUpdate => {
                        metrics::register_optimistic_update_error(&e);

                        debug!(
                            self.log,
                            "Light client error constructing optimistic update";
                            "peer" => %peer_id,
                            "error" => ?e,
                        )
                    }
                }
                self.propagate_validation_result(message_id, peer_id, MessageAcceptance::Ignore);
            }
        };
    }

    /// Handle an error whilst verifying an `Attestation` or `SignedAggregateAndProof` from the
    /// network.
    fn handle_attestation_verification_failure(
        self: &Arc<Self>,
        peer_id: PeerId,
        message_id: MessageId,
        failed_att: FailedAtt<T::EthSpec>,
        reprocess_tx: Option<mpsc::Sender<ReprocessQueueMessage>>,
        error: AttnError,
        seen_timestamp: Duration,
    ) {
        let beacon_block_root = failed_att.beacon_block_root();
        let attestation_type = failed_att.kind();
        metrics::register_attestation_error(&error);
        match &error {
            AttnError::FutureSlot { .. } => {
                /*
                 * These errors can be triggered by a mismatch between our slot and the peer.
                 *
                 *
                 * The peer has published an invalid consensus message, _only_ if we trust our own clock.
                 */
                trace!(
                    self.log,
                    "Attestation is not within the last ATTESTATION_PROPAGATION_SLOT_RANGE slots";
                    "peer_id" => %peer_id,
                    "block" => ?beacon_block_root,
                    "type" => ?attestation_type,
                );

                // Peers that are slow or not to spec can spam us with these messages draining our
                // bandwidth. We therefore penalize these peers when they do this.
                self.gossip_penalize_peer(
                    peer_id,
                    PeerAction::LowToleranceError,
                    "attn_future_slot",
                );

                // Do not propagate these messages.
                self.propagate_validation_result(message_id, peer_id, MessageAcceptance::Ignore);
            }
            AttnError::PastSlot { .. } => {
                // Produce a slot clock frozen at the time we received the message from the
                // network.
                let seen_clock = &self.chain.slot_clock.freeze_at(seen_timestamp);
                let hindsight_verification =
                    attestation_verification::verify_propagation_slot_range(
                        seen_clock,
                        failed_att.attestation(),
                        &self.chain.spec,
                    );

                // Only penalize the peer if it would have been invalid at the moment we received
                // it.
                if STRICT_LATE_MESSAGE_PENALTIES && hindsight_verification.is_err() {
                    self.gossip_penalize_peer(
                        peer_id,
                        PeerAction::LowToleranceError,
                        "attn_past_slot",
                    );
                }

                self.propagate_validation_result(message_id, peer_id, MessageAcceptance::Ignore);
            }
            AttnError::InvalidSelectionProof { .. } | AttnError::InvalidSignature => {
                /*
                 * These errors are caused by invalid signatures.
                 *
                 * The peer has published an invalid consensus message.
                 */
                self.propagate_validation_result(message_id, peer_id, MessageAcceptance::Reject);
                self.gossip_penalize_peer(
                    peer_id,
                    PeerAction::LowToleranceError,
                    "attn_selection_proof",
                );
            }
            AttnError::EmptyAggregationBitfield => {
                /*
                 * The aggregate had no signatures and is therefore worthless.
                 *
                 * This is forbidden by the p2p spec. Reject the message.
                 *
                 */
                self.propagate_validation_result(message_id, peer_id, MessageAcceptance::Reject);
                self.gossip_penalize_peer(
                    peer_id,
                    PeerAction::LowToleranceError,
                    "attn_empty_agg_bitfield",
                );
            }
            AttnError::AggregatorPubkeyUnknown(_) => {
                /*
                 * The aggregator index was higher than any known validator index. This is
                 * possible in two cases:
                 *
                 * 1. The attestation is malformed
                 * 2. The attestation attests to a beacon_block_root that we do not know.
                 *
                 * It should be impossible to reach (2) without triggering
                 * `AttnError::UnknownHeadBlock`, so we can safely assume the peer is
                 * faulty.
                 *
                 * The peer has published an invalid consensus message.
                 */
                self.propagate_validation_result(message_id, peer_id, MessageAcceptance::Reject);
                self.gossip_penalize_peer(
                    peer_id,
                    PeerAction::LowToleranceError,
                    "attn_agg_pubkey",
                );
            }
            AttnError::AggregatorNotInCommittee { .. } => {
                /*
                 * The aggregator index was higher than any known validator index. This is
                 * possible in two cases:
                 *
                 * 1. The attestation is malformed
                 * 2. The attestation attests to a beacon_block_root that we do not know.
                 *
                 * It should be impossible to reach (2) without triggering
                 * `AttnError::UnknownHeadBlock`, so we can safely assume the peer is
                 * faulty.
                 *
                 * The peer has published an invalid consensus message.
                 */
                self.propagate_validation_result(message_id, peer_id, MessageAcceptance::Reject);
                self.gossip_penalize_peer(
                    peer_id,
                    PeerAction::LowToleranceError,
                    "attn_agg_not_in_committee",
                );
            }
            AttnError::AttestationSupersetKnown { .. } => {
                /*
                 * The aggregate attestation has already been observed on the network or in
                 * a block.
                 *
                 * The peer is not necessarily faulty.
                 */
                trace!(
                    self.log,
                    "Attestation already known";
                    "peer_id" => %peer_id,
                    "block" => ?beacon_block_root,
                    "type" => ?attestation_type,
                );
                self.propagate_validation_result(message_id, peer_id, MessageAcceptance::Ignore);
                return;
            }
            AttnError::AggregatorAlreadyKnown(_) => {
                /*
                 * There has already been an aggregate attestation seen from this
                 * aggregator index.
                 *
                 * The peer is not necessarily faulty.
                 */
                trace!(
                    self.log,
                    "Aggregator already known";
                    "peer_id" => %peer_id,
                    "block" => ?beacon_block_root,
                    "type" => ?attestation_type,
                );
                // This is an allowed behaviour.
                self.propagate_validation_result(message_id, peer_id, MessageAcceptance::Ignore);

                return;
            }
            AttnError::PriorAttestationKnown {
                validator_index,
                epoch,
            } => {
                /*
                 * We have already seen an attestation from this validator for this epoch.
                 *
                 * The peer is not necessarily faulty.
                 */
                debug!(
                    self.log,
                    "Prior attestation known";
                    "peer_id" => %peer_id,
                    "block" => ?beacon_block_root,
                    "epoch" => %epoch,
                    "validator_index" => validator_index,
                    "type" => ?attestation_type,
                );

                self.propagate_validation_result(message_id, peer_id, MessageAcceptance::Ignore);

                return;
            }
            AttnError::ValidatorIndexTooHigh(_) => {
                /*
                 * The aggregator index (or similar field) was higher than the maximum
                 * possible number of validators.
                 *
                 * The peer has published an invalid consensus message.
                 */
                debug!(
                    self.log,
                    "Validation Index too high";
                    "peer_id" => %peer_id,
                    "block" => ?beacon_block_root,
                    "type" => ?attestation_type,
                );
                self.propagate_validation_result(message_id, peer_id, MessageAcceptance::Reject);
                self.gossip_penalize_peer(
                    peer_id,
                    PeerAction::LowToleranceError,
                    "attn_val_index_too_high",
                );
            }
            AttnError::UnknownHeadBlock { beacon_block_root } => {
                trace!(
                    self.log,
                    "Attestation for unknown block";
                    "peer_id" => %peer_id,
                    "block" => ?beacon_block_root
                );
                if let Some(sender) = reprocess_tx {
                    // We don't know the block, get the sync manager to handle the block lookup, and
                    // send the attestation to be scheduled for re-processing.
                    self.sync_tx
                        .send(SyncMessage::UnknownBlockHashFromAttestation(
                            peer_id,
                            *beacon_block_root,
                        ))
                        .unwrap_or_else(|_| {
                            warn!(
                                self.log,
                                "Failed to send to sync service";
                                "msg" => "UnknownBlockHash"
                            )
                        });
                    let msg = match failed_att {
                        FailedAtt::Aggregate {
                            attestation,
                            seen_timestamp,
                        } => {
                            metrics::inc_counter(
                                &metrics::BEACON_PROCESSOR_AGGREGATED_ATTESTATION_REQUEUED_TOTAL,
                            );
                            let processor = self.clone();
                            ReprocessQueueMessage::UnknownBlockAggregate(QueuedAggregate {
                                beacon_block_root: *beacon_block_root,
                                process_fn: Box::new(move || {
                                    processor.process_gossip_aggregate(
                                        message_id,
                                        peer_id,
                                        attestation,
                                        None, // Do not allow this attestation to be re-processed beyond this point.
                                        seen_timestamp,
                                    )
                                }),
                            })
                        }
                        FailedAtt::Unaggregate {
                            attestation,
                            subnet_id,
                            should_import,
                            seen_timestamp,
                        } => {
                            metrics::inc_counter(
                                &metrics::BEACON_PROCESSOR_UNAGGREGATED_ATTESTATION_REQUEUED_TOTAL,
                            );
                            let processor = self.clone();
                            ReprocessQueueMessage::UnknownBlockUnaggregate(QueuedUnaggregate {
                                beacon_block_root: *beacon_block_root,
                                process_fn: Box::new(move || {
                                    processor.process_gossip_attestation(
                                        message_id,
                                        peer_id,
                                        attestation,
                                        subnet_id,
                                        should_import,
                                        None, // Do not allow this attestation to be re-processed beyond this point.
                                        seen_timestamp,
                                    )
                                }),
                            })
                        }
                    };

                    if sender.try_send(msg).is_err() {
                        error!(
                            self.log,
                            "Failed to send attestation for re-processing";
                        )
                    }
                } else {
                    // We shouldn't make any further attempts to process this attestation.
                    //
                    // Don't downscore the peer since it's not clear if we requested this head
                    // block from them or not.
                    self.propagate_validation_result(
                        message_id,
                        peer_id,
                        MessageAcceptance::Ignore,
                    );
                }

                return;
            }
            AttnError::UnknownTargetRoot(_) => {
                /*
                 * The block indicated by the target root is not known to us.
                 *
                 * We should always get `AttnError::UnknownHeadBlock` before we get this
                 * error, so this means we can get this error if:
                 *
                 * 1. The target root does not represent a valid block.
                 * 2. We do not have the target root in our DB.
                 *
                 * For (2), we should only be processing attestations when we should have
                 * all the available information. Note: if we do a weak-subjectivity sync
                 * it's possible that this situation could occur, but I think it's
                 * unlikely. For now, we will declare this to be an invalid message.
                 *
                 * The peer has published an invalid consensus message.
                 */
                self.propagate_validation_result(message_id, peer_id, MessageAcceptance::Reject);
                self.gossip_penalize_peer(
                    peer_id,
                    PeerAction::LowToleranceError,
                    "attn_unknown_target",
                );
            }
            AttnError::BadTargetEpoch => {
                /*
                 * The aggregator index (or similar field) was higher than the maximum
                 * possible number of validators.
                 *
                 * The peer has published an invalid consensus message.
                 */
                self.propagate_validation_result(message_id, peer_id, MessageAcceptance::Reject);
                self.gossip_penalize_peer(
                    peer_id,
                    PeerAction::LowToleranceError,
                    "attn_bad_target",
                );
            }
            AttnError::NoCommitteeForSlotAndIndex { .. } => {
                /*
                 * It is not possible to attest this the given committee in the given slot.
                 *
                 * The peer has published an invalid consensus message.
                 */
                self.propagate_validation_result(message_id, peer_id, MessageAcceptance::Reject);
                self.gossip_penalize_peer(
                    peer_id,
                    PeerAction::LowToleranceError,
                    "attn_no_committee",
                );
            }
            AttnError::NotExactlyOneAggregationBitSet(_) => {
                /*
                 * The unaggregated attestation doesn't have only one signature.
                 *
                 * The peer has published an invalid consensus message.
                 */
                self.propagate_validation_result(message_id, peer_id, MessageAcceptance::Reject);
                self.gossip_penalize_peer(
                    peer_id,
                    PeerAction::LowToleranceError,
                    "attn_too_many_agg_bits",
                );
            }
            AttnError::AttestsToFutureBlock { .. } => {
                /*
                 * The beacon_block_root is from a higher slot than the attestation.
                 *
                 * The peer has published an invalid consensus message.
                 */
                self.propagate_validation_result(message_id, peer_id, MessageAcceptance::Reject);
                self.gossip_penalize_peer(
                    peer_id,
                    PeerAction::LowToleranceError,
                    "attn_future_block",
                );
            }
            AttnError::InvalidSubnetId { received, expected } => {
                /*
                 * The attestation was received on an incorrect subnet id.
                 */
                debug!(
                    self.log,
                    "Received attestation on incorrect subnet";
                    "expected" => ?expected,
                    "received" => ?received,
                );
                self.propagate_validation_result(message_id, peer_id, MessageAcceptance::Reject);
                self.gossip_penalize_peer(
                    peer_id,
                    PeerAction::LowToleranceError,
                    "attn_invalid_subnet_id",
                );
            }
            AttnError::Invalid(_) => {
                /*
                 * The attestation failed the state_processing verification.
                 *
                 * The peer has published an invalid consensus message.
                 */
                self.propagate_validation_result(message_id, peer_id, MessageAcceptance::Reject);
                self.gossip_penalize_peer(
                    peer_id,
                    PeerAction::LowToleranceError,
                    "attn_invalid_state_processing",
                );
            }
            AttnError::InvalidTargetEpoch { .. } => {
                /*
                 * The attestation is malformed.
                 *
                 * The peer has published an invalid consensus message.
                 */
                self.propagate_validation_result(message_id, peer_id, MessageAcceptance::Reject);
                self.gossip_penalize_peer(
                    peer_id,
                    PeerAction::LowToleranceError,
                    "attn_invalid_target_epoch",
                );
            }
            AttnError::InvalidTargetRoot { .. } => {
                /*
                 * The attestation is malformed.
                 *
                 * The peer has published an invalid consensus message.
                 */
                self.propagate_validation_result(message_id, peer_id, MessageAcceptance::Reject);
                self.gossip_penalize_peer(
                    peer_id,
                    PeerAction::LowToleranceError,
                    "attn_invalid_target_root",
                );
            }
            AttnError::TooManySkippedSlots {
                head_block_slot,
                attestation_slot,
            } => {
                /*
                 * The attestation references a head block that is too far behind the attestation slot.
                 *
                 * The message is not necessarily invalid, but we choose to ignore it.
                 */
                debug!(
                    self.log,
                    "Rejected long skip slot attestation";
                    "head_block_slot" => head_block_slot,
                    "attestation_slot" => attestation_slot,
                );
                // In this case we wish to penalize gossipsub peers that do this to avoid future
                // attestations that have too many skip slots.
                self.propagate_validation_result(message_id, peer_id, MessageAcceptance::Reject);
                self.gossip_penalize_peer(
                    peer_id,
                    PeerAction::MidToleranceError,
                    "attn_too_many_skipped_slots",
                );
            }
            AttnError::HeadBlockFinalized { beacon_block_root } => {
                debug!(
                    self.log,
                    "Ignored attestation to finalized block";
                    "block_root" => ?beacon_block_root,
                    "attestation_slot" => failed_att.attestation().data.slot,
                );

                self.propagate_validation_result(message_id, peer_id, MessageAcceptance::Ignore);

                // The peer that sent us this could be a lagger, or a spammer, or this failure could
                // be due to us processing attestations extremely slowly. Don't be too harsh.
                self.gossip_penalize_peer(
                    peer_id,
                    PeerAction::HighToleranceError,
                    "attn_to_finalized_block",
                );
            }
            AttnError::BeaconChainError(BeaconChainError::DBError(Error::HotColdDBError(
                HotColdDBError::FinalizedStateNotInHotDatabase { .. },
            ))) => {
                debug!(self.log, "Attestation for finalized state"; "peer_id" => % peer_id);
                self.propagate_validation_result(message_id, peer_id, MessageAcceptance::Ignore);
            }
            e @ AttnError::BeaconChainError(BeaconChainError::MaxCommitteePromises(_)) => {
                debug!(
                    self.log,
                    "Dropping attestation";
                    "target_root" => ?failed_att.attestation().data.target.root,
                    "beacon_block_root" => ?beacon_block_root,
                    "slot" => ?failed_att.attestation().data.slot,
                    "type" => ?attestation_type,
                    "error" => ?e,
                    "peer_id" => % peer_id
                );
                self.propagate_validation_result(message_id, peer_id, MessageAcceptance::Ignore);
            }
            AttnError::BeaconChainError(e) => {
                /*
                 * Lighthouse hit an unexpected error whilst processing the attestation. It
                 * should be impossible to trigger a `BeaconChainError` from the network,
                 * so we have a bug.
                 *
                 * It's not clear if the message is invalid/malicious.
                 */
                error!(
                    self.log,
                    "Unable to validate attestation";
                    "beacon_block_root" => ?beacon_block_root,
                    "slot" => ?failed_att.attestation().data.slot,
                    "type" => ?attestation_type,
                    "peer_id" => %peer_id,
                    "error" => ?e,
                );
                self.propagate_validation_result(message_id, peer_id, MessageAcceptance::Ignore);
            }
        }

        debug!(
            self.log,
            "Invalid attestation from network";
            "reason" => ?error,
            "block" => ?beacon_block_root,
            "peer_id" => %peer_id,
            "type" => ?attestation_type,
        );
    }

    /// Handle an error whilst verifying a `SyncCommitteeMessage` or `SignedContributionAndProof` from the
    /// network.
    pub fn handle_sync_committee_message_failure(
        &self,
        peer_id: PeerId,
        message_id: MessageId,
        message_type: &str,
        error: SyncCommitteeError,
        sync_committee_message_slot: Slot,
        seen_timestamp: Duration,
    ) {
        metrics::register_sync_committee_error(&error);

        match &error {
            SyncCommitteeError::FutureSlot { .. } => {
                /*
                 * This error can be triggered by a mismatch between our slot and the peer.
                 *
                 *
                 * The peer has published an invalid consensus message, _only_ if we trust our own clock.
                 */
                trace!(
                    self.log,
                    "Sync committee message is not within the last MAXIMUM_GOSSIP_CLOCK_DISPARITY slots";
                    "peer_id" => %peer_id,
                    "type" => ?message_type,
                );

                // Unlike attestations, we have a zero slot buffer in case of sync committee messages,
                // so we don't penalize heavily.
                self.gossip_penalize_peer(
                    peer_id,
                    PeerAction::HighToleranceError,
                    "sync_future_slot",
                );

                // Do not propagate these messages.
                self.propagate_validation_result(message_id, peer_id, MessageAcceptance::Ignore);
            }
            SyncCommitteeError::PastSlot { .. } => {
                /*
                 * This error can be triggered by a mismatch between our slot and the peer.
                 *
                 *
                 * The peer has published an invalid consensus message, _only_ if we trust our own clock.
                 */
                trace!(
                    self.log,
                    "Sync committee message is not within the last MAXIMUM_GOSSIP_CLOCK_DISPARITY slots";
                    "peer_id" => %peer_id,
                    "type" => ?message_type,
                );

                // Compute the slot when we received the message.
                let received_slot = self
                    .chain
                    .slot_clock
                    .slot_of(seen_timestamp)
                    .unwrap_or_else(|| self.chain.slot_clock.genesis_slot());

                // The message is "excessively" late if it was more than one slot late.
                let excessively_late = received_slot > sync_committee_message_slot + 1;

                // This closure will lazily produce a slot clock frozen at the time we received the
                // message from the network and return a bool indicating if the message was invalid
                // at the time of receipt too.
                let invalid_in_hindsight = || {
                    let seen_clock = &self.chain.slot_clock.freeze_at(seen_timestamp);
                    let hindsight_verification =
                        sync_committee_verification::verify_propagation_slot_range(
                            seen_clock,
                            &sync_committee_message_slot,
                            &self.chain.spec,
                        );
                    hindsight_verification.is_err()
                };

                // Penalize the peer if the message was more than one slot late
                if STRICT_LATE_MESSAGE_PENALTIES && excessively_late && invalid_in_hindsight() {
                    self.gossip_penalize_peer(
                        peer_id,
                        PeerAction::HighToleranceError,
                        "sync_past_slot",
                    );
                }

                self.propagate_validation_result(message_id, peer_id, MessageAcceptance::Ignore);
            }
            SyncCommitteeError::EmptyAggregationBitfield => {
                /*
                 * The aggregate had no signatures and is therefore worthless.
                 *
                 * This is forbidden by the p2p spec. Reject the message.
                 *
                 */
                self.propagate_validation_result(message_id, peer_id, MessageAcceptance::Reject);
                self.gossip_penalize_peer(
                    peer_id,
                    PeerAction::LowToleranceError,
                    "sync_empty_agg_bitfield",
                );
            }
            SyncCommitteeError::InvalidSelectionProof { .. }
            | SyncCommitteeError::InvalidSignature => {
                /*
                 * These errors are caused by invalid signatures.
                 *
                 * The peer has published an invalid consensus message.
                 */
                self.propagate_validation_result(message_id, peer_id, MessageAcceptance::Reject);
                self.gossip_penalize_peer(
                    peer_id,
                    PeerAction::LowToleranceError,
                    "sync_invalid_proof_or_sig",
                );
            }
            SyncCommitteeError::AggregatorNotInCommittee { .. }
            | SyncCommitteeError::AggregatorPubkeyUnknown(_) => {
                /*
                * The aggregator is not in the committee for the given `ContributionAndSync` OR
                  The aggregator index was higher than any known validator index
                *
                * The peer has published an invalid consensus message.
                */
                self.propagate_validation_result(message_id, peer_id, MessageAcceptance::Reject);
                self.gossip_penalize_peer(
                    peer_id,
                    PeerAction::LowToleranceError,
                    "sync_bad_aggregator",
                );
            }
            SyncCommitteeError::SyncContributionSupersetKnown(_)
            | SyncCommitteeError::AggregatorAlreadyKnown(_) => {
                /*
                 * The sync committee message already been observed on the network or in
                 * a block.
                 *
                 * The peer is not necessarily faulty.
                 */
                trace!(
                    self.log,
                    "Sync committee message is already known";
                    "peer_id" => %peer_id,
                    "type" => ?message_type,
                );
                self.propagate_validation_result(message_id, peer_id, MessageAcceptance::Ignore);
                return;
            }
            SyncCommitteeError::UnknownValidatorIndex(_) => {
                /*
                 * The aggregator index (or similar field) was higher than the maximum
                 * possible number of validators.
                 *
                 * The peer has published an invalid consensus message.
                 */
                debug!(
                    self.log,
                    "Validation Index too high";
                    "peer_id" => %peer_id,
                    "type" => ?message_type,
                );
                self.propagate_validation_result(message_id, peer_id, MessageAcceptance::Reject);
                self.gossip_penalize_peer(
                    peer_id,
                    PeerAction::LowToleranceError,
                    "sync_unknown_validator",
                );
            }
            SyncCommitteeError::UnknownValidatorPubkey(_) => {
                debug!(
                    self.log,
                    "Validator pubkey is unknown";
                    "peer_id" => %peer_id,
                    "type" => ?message_type,
                );
                self.propagate_validation_result(message_id, peer_id, MessageAcceptance::Reject);
                self.gossip_penalize_peer(
                    peer_id,
                    PeerAction::LowToleranceError,
                    "sync_unknown_validator_pubkey",
                );
            }
            SyncCommitteeError::InvalidSubnetId { received, expected } => {
                /*
                 * The sync committee message was received on an incorrect subnet id.
                 */
                debug!(
                    self.log,
                    "Received sync committee message on incorrect subnet";
                    "expected" => ?expected,
                    "received" => ?received,
                );
                self.propagate_validation_result(message_id, peer_id, MessageAcceptance::Reject);
                self.gossip_penalize_peer(
                    peer_id,
                    PeerAction::LowToleranceError,
                    "sync_invalid_subnet_id",
                );
            }
            SyncCommitteeError::Invalid(_) => {
                /*
                 * The sync committee message failed the state_processing verification.
                 *
                 * The peer has published an invalid consensus message.
                 */
                self.propagate_validation_result(message_id, peer_id, MessageAcceptance::Reject);
                self.gossip_penalize_peer(
                    peer_id,
                    PeerAction::LowToleranceError,
                    "sync_invalid_state_processing",
                );
            }
            SyncCommitteeError::PriorSyncCommitteeMessageKnown { .. } => {
                /*
                 * We have already seen a sync committee message from this validator for this epoch.
                 *
                 * The peer is not necessarily faulty.
                 */
                debug!(
                    self.log,
                    "Prior sync committee message known";
                    "peer_id" => %peer_id,
                    "type" => ?message_type,
                );

                // Do not penalize the peer.

                self.propagate_validation_result(message_id, peer_id, MessageAcceptance::Ignore);

                return;
            }
            SyncCommitteeError::PriorSyncContributionMessageKnown { .. } => {
                /*
                 * We have already seen a sync contribution message from this validator for this epoch.
                 *
                 * The peer is not necessarily faulty.
                 */
                debug!(
                    self.log,
                    "Prior sync contribution message known";
                    "peer_id" => %peer_id,
                    "type" => ?message_type,
                );
                // We still penalize the peer slightly. We don't want this to be a recurring
                // behaviour.
                self.gossip_penalize_peer(
                    peer_id,
                    PeerAction::HighToleranceError,
                    "sync_prior_known",
                );

                self.propagate_validation_result(message_id, peer_id, MessageAcceptance::Ignore);

                return;
            }
            SyncCommitteeError::BeaconChainError(e) => {
                /*
                 * Lighthouse hit an unexpected error whilst processing the sync committee message. It
                 * should be impossible to trigger a `BeaconChainError` from the network,
                 * so we have a bug.
                 *
                 * It's not clear if the message is invalid/malicious.
                 */
                error!(
                    self.log,
                    "Unable to validate sync committee message";
                    "peer_id" => %peer_id,
                    "error" => ?e,
                );
                self.propagate_validation_result(message_id, peer_id, MessageAcceptance::Ignore);
            }
            SyncCommitteeError::BeaconStateError(e) => {
                /*
                 * Lighthouse hit an unexpected error whilst processing the sync committee message. It
                 * should be impossible to trigger a `BeaconStateError` from the network,
                 * so we have a bug.
                 *
                 * It's not clear if the message is invalid/malicious.
                 */
                error!(
                    self.log,
                    "Unable to validate sync committee message";
                    "peer_id" => %peer_id,
                    "error" => ?e,
                );
                self.propagate_validation_result(message_id, peer_id, MessageAcceptance::Ignore);
                // Penalize the peer slightly
                self.gossip_penalize_peer(
                    peer_id,
                    PeerAction::HighToleranceError,
                    "sync_beacon_state_error",
                );
            }
            SyncCommitteeError::ContributionError(e) => {
                error!(
                    self.log,
                    "Error while processing sync contribution";
                    "peer_id" => %peer_id,
                    "error" => ?e,
                );
                self.propagate_validation_result(message_id, peer_id, MessageAcceptance::Ignore);
                // Penalize the peer slightly
                self.gossip_penalize_peer(
                    peer_id,
                    PeerAction::HighToleranceError,
                    "sync_contribution_error",
                );
            }
            SyncCommitteeError::SyncCommitteeError(e) => {
                error!(
                    self.log,
                    "Error while processing sync committee message";
                    "peer_id" => %peer_id,
                    "error" => ?e,
                );
                self.propagate_validation_result(message_id, peer_id, MessageAcceptance::Ignore);
                // Penalize the peer slightly
                self.gossip_penalize_peer(
                    peer_id,
                    PeerAction::HighToleranceError,
                    "sync_committee_error",
                );
            }
            SyncCommitteeError::ArithError(e) => {
                /*
                This would most likely imply incompatible configs or an invalid message.
                */
                error!(
                    self.log,
                    "Arithematic error while processing sync committee message";
                    "peer_id" => %peer_id,
                    "error" => ?e,
                );
                self.propagate_validation_result(message_id, peer_id, MessageAcceptance::Ignore);
                self.gossip_penalize_peer(
                    peer_id,
                    PeerAction::LowToleranceError,
                    "sync_arith_error",
                );
            }
            SyncCommitteeError::InvalidSubcommittee { .. } => {
                /*
                The subcommittee index is higher than `SYNC_COMMITTEE_SUBNET_COUNT`. This would imply
                an invalid message.
                */
                self.propagate_validation_result(message_id, peer_id, MessageAcceptance::Reject);
                self.gossip_penalize_peer(
                    peer_id,
                    PeerAction::LowToleranceError,
                    "sync_invalid_subcommittee",
                );
            }
        }
        debug!(
            self.log,
            "Invalid sync committee message from network";
            "reason" => ?error,
            "peer_id" => %peer_id,
            "type" => ?message_type,
        );
    }

    /// Propagate (accept) if `is_timely == true`, otherwise ignore.
    fn propagate_if_timely(&self, is_timely: bool, message_id: MessageId, peer_id: PeerId) {
        if is_timely {
            // The message is still relevant, propagate.
            self.propagate_validation_result(message_id, peer_id, MessageAcceptance::Accept);
        } else {
            // The message is not relevant, ignore. It might be that this message became irrelevant
            // during the time it took to process it, or it was received invalid.
            self.propagate_validation_result(message_id, peer_id, MessageAcceptance::Ignore);
        }
    }

    /// If an attestation (agg. or unagg.) is still valid with respect to the current time (i.e.,
    /// timely), propagate it on gossip. Otherwise, ignore it.
    fn propagate_attestation_if_timely(
        &self,
        attestation: &Attestation<T::EthSpec>,
        message_id: MessageId,
        peer_id: PeerId,
    ) {
        let is_timely = attestation_verification::verify_propagation_slot_range(
            &self.chain.slot_clock,
            attestation,
            &self.chain.spec,
        )
        .is_ok();

        self.propagate_if_timely(is_timely, message_id, peer_id)
    }

    /// If a sync committee signature or sync committee contribution is still valid with respect to
    /// the current time (i.e., timely), propagate it on gossip. Otherwise, ignore it.
    fn propagate_sync_message_if_timely(
        &self,
        sync_message_slot: Slot,
        message_id: MessageId,
        peer_id: PeerId,
    ) {
        let is_timely = self
            .chain
            .slot_clock
            .now()
            .map_or(false, |current_slot| sync_message_slot == current_slot);

        self.propagate_if_timely(is_timely, message_id, peer_id)
    }

    /// Stores a block as a SSZ file, if and where `invalid_block_storage` dictates.
    fn maybe_store_invalid_block(
        &self,
        invalid_block_storage: &InvalidBlockStorage,
        block_root: Hash256,
        block: &SignedBeaconBlock<T::EthSpec>,
        error: &BlockError<T::EthSpec>,
        log: &Logger,
    ) {
        if let InvalidBlockStorage::Enabled(base_dir) = invalid_block_storage {
            let block_path = base_dir.join(format!("{}_{:?}.ssz", block.slot(), block_root));
            let error_path = base_dir.join(format!("{}_{:?}.error", block.slot(), block_root));

            let write_file = |path: PathBuf, bytes: &[u8]| {
                // No need to write the same file twice. For the error file,
                // this means that we'll remember the first error message but
                // forget the rest.
                if path.exists() {
                    return;
                }

                // Write to the file.
                let write_result = fs::OpenOptions::new()
                    // Only succeed if the file doesn't already exist. We should
                    // have checked for this earlier.
                    .create_new(true)
                    .write(true)
                    .open(&path)
                    .map_err(|e| format!("Failed to open file: {:?}", e))
                    .map(|mut file| {
                        file.write_all(bytes)
                            .map_err(|e| format!("Failed to write file: {:?}", e))
                    });
                if let Err(e) = write_result {
                    error!(
                        log,
                        "Failed to store invalid block/error";
                        "error" => e,
                        "path" => ?path,
                        "root" => ?block_root,
                        "slot" => block.slot(),
                    )
                } else {
                    info!(
                        log,
                        "Stored invalid block/error ";
                        "path" => ?path,
                        "root" => ?block_root,
                        "slot" => block.slot(),
                    )
                }
            };

            write_file(block_path, &block.as_ssz_bytes());
            write_file(error_path, error.to_string().as_bytes());
        }
    }
}<|MERGE_RESOLUTION|>--- conflicted
+++ resolved
@@ -37,17 +37,11 @@
 use store::hot_cold_store::HotColdDBError;
 use tokio::sync::mpsc;
 use types::{
-<<<<<<< HEAD
-    Attestation, AttesterSlashing, BlobSidecar, DataColumnSidecar, DataColumnSubnetId, EthSpec,
-    Hash256, IndexedAttestation, LightClientFinalityUpdate, LightClientOptimisticUpdate,
-    ProposerSlashing, SignedAggregateAndProof, SignedBeaconBlock, SignedBlsToExecutionChange,
-=======
-    beacon_block::BlockImportSource, Attestation, AttesterSlashing, BlobSidecar, EthSpec, Hash256,
-    IndexedAttestation, LightClientFinalityUpdate, LightClientOptimisticUpdate, ProposerSlashing,
-    SignedAggregateAndProof, SignedBeaconBlock, SignedBlsToExecutionChange,
->>>>>>> 1d616054
-    SignedContributionAndProof, SignedVoluntaryExit, Slot, SubnetId, SyncCommitteeMessage,
-    SyncSubnetId,
+    beacon_block::BlockImportSource, Attestation, AttesterSlashing, BlobSidecar, DataColumnSidecar,
+    DataColumnSubnetId, EthSpec, Hash256, IndexedAttestation, LightClientFinalityUpdate,
+    LightClientOptimisticUpdate, ProposerSlashing, SignedAggregateAndProof, SignedBeaconBlock,
+    SignedBlsToExecutionChange, SignedContributionAndProof, SignedVoluntaryExit, Slot, SubnetId,
+    SyncCommitteeMessage, SyncSubnetId,
 };
 
 use beacon_processor::{
@@ -1388,7 +1382,6 @@
         let block = verified_block.block.block_cloned();
         let block_root = verified_block.block_root;
 
-<<<<<<< HEAD
         // TODO(das) Might be too early to issue a request here. We haven't checked that the block
         // actually includes blob transactions and thus has data. A peer could send a block is
         // garbage commitments, and make us trigger sampling for a block that does not have data.
@@ -1402,9 +1395,6 @@
                 self.send_sync_message(SyncMessage::SampleBlock(block_root, block.slot()));
             }
         }
-=======
-        // TODO(block source)
->>>>>>> 1d616054
 
         let result = self
             .chain
