use crate::nat;
use crate::network_beacon_processor::InvalidBlockStorage;
use crate::persisted_dht::{clear_dht, load_dht, persist_dht};
use crate::router::{Router, RouterMessage};
use crate::subnet_service::SyncCommitteeService;
use crate::{error, metrics};
use crate::{
    subnet_service::{AttestationService, SubnetServiceMessage},
    NetworkConfig,
};
use beacon_chain::{BeaconChain, BeaconChainTypes};
use beacon_processor::{work_reprocessing_queue::ReprocessQueueMessage, BeaconProcessorSend};
use futures::channel::mpsc::Sender;
use futures::future::OptionFuture;
use futures::prelude::*;
use futures::StreamExt;
use lighthouse_network::service::Network;
use lighthouse_network::types::GossipKind;
use lighthouse_network::Eth2Enr;
use lighthouse_network::{prometheus_client::registry::Registry, MessageAcceptance};
use lighthouse_network::{
    rpc::{GoodbyeReason, RPCResponseErrorCode},
    Context, PeerAction, PeerRequestId, PubsubMessage, ReportSource, Request, Response, Subnet,
};
use lighthouse_network::{
    service::api_types::AppRequestId,
    types::{core_topics_to_subscribe, GossipEncoding, GossipTopic},
    MessageId, NetworkEvent, NetworkGlobals, PeerId,
};
use slog::{crit, debug, error, info, o, trace, warn};
use std::collections::BTreeSet;
use std::{collections::HashSet, pin::Pin, sync::Arc, time::Duration};
use store::HotColdDB;
use strum::IntoStaticStr;
use task_executor::ShutdownReason;
use tokio::sync::mpsc;
use tokio::time::Sleep;
use types::{
    ChainSpec, DataColumnSubnetId, EthSpec, ForkContext, Slot, SubnetId, SyncCommitteeSubscription,
    SyncSubnetId, Unsigned, ValidatorSubscription,
};

mod tests;

/// The interval (in seconds) that various network metrics will update.
const METRIC_UPDATE_INTERVAL: u64 = 5;
/// Number of slots before the fork when we should subscribe to the new fork topics.
const SUBSCRIBE_DELAY_SLOTS: u64 = 2;
/// Delay after a fork where we unsubscribe from pre-fork topics.
const UNSUBSCRIBE_DELAY_EPOCHS: u64 = 2;
/// Size of the queue for validator subnet subscriptions. The number is chosen so that we may be
/// able to run tens of thousands of validators on one BN.
const VALIDATOR_SUBSCRIPTION_MESSAGE_QUEUE_SIZE: usize = 65_536;

/// Types of messages that the network service can receive.
#[derive(Debug, IntoStaticStr)]
#[strum(serialize_all = "snake_case")]
pub enum NetworkMessage<E: EthSpec> {
    /// Subscribes the beacon node to the core gossipsub topics. We do this when we are either
    /// synced or close to the head slot.
    SubscribeCoreTopics,
    /// Send an RPC request to the libp2p service.
    SendRequest {
        peer_id: PeerId,
        request: Request,
        request_id: AppRequestId,
    },
    /// Send a successful Response to the libp2p service.
    SendResponse {
        peer_id: PeerId,
        response: Response<E>,
        id: PeerRequestId,
    },
    /// Sends an error response to an RPC request.
    SendErrorResponse {
        peer_id: PeerId,
        error: RPCResponseErrorCode,
        reason: String,
        id: PeerRequestId,
    },
    /// Publish a list of messages to the gossipsub protocol.
    Publish { messages: Vec<PubsubMessage<E>> },
    /// Validates a received gossipsub message. This will propagate the message on the network.
    ValidationResult {
        /// The peer that sent us the message. We don't send back to this peer.
        propagation_source: PeerId,
        /// The id of the message we are validating and propagating.
        message_id: MessageId,
        /// The result of the validation
        validation_result: MessageAcceptance,
    },
    /// Reports a peer to the peer manager for performing an action.
    ReportPeer {
        peer_id: PeerId,
        action: PeerAction,
        source: ReportSource,
        msg: &'static str,
    },
    /// Disconnect an ban a peer, providing a reason.
    GoodbyePeer {
        peer_id: PeerId,
        reason: GoodbyeReason,
        source: ReportSource,
    },
}

/// Messages triggered by validators that may trigger a subscription to a subnet.
///
/// These messages can be very numerous with large validator counts (hundreds of thousands per
/// minute). Therefore we separate them from the separated from the `NetworkMessage` to provide
/// fairness regarding message processing.
#[derive(Debug, IntoStaticStr)]
#[strum(serialize_all = "snake_case")]
pub enum ValidatorSubscriptionMessage {
    /// Subscribes a list of validators to specific slots for attestation duties.
    AttestationSubscribe {
        subscriptions: BTreeSet<ValidatorSubscription>,
    },
    SyncCommitteeSubscribe {
        subscriptions: Vec<SyncCommitteeSubscription>,
    },
}

#[derive(Clone)]
pub struct NetworkSenders<E: EthSpec> {
    network_send: mpsc::UnboundedSender<NetworkMessage<E>>,
    validator_subscription_send: mpsc::Sender<ValidatorSubscriptionMessage>,
}

pub struct NetworkReceivers<E: EthSpec> {
    pub network_recv: mpsc::UnboundedReceiver<NetworkMessage<E>>,
    pub validator_subscription_recv: mpsc::Receiver<ValidatorSubscriptionMessage>,
}

impl<E: EthSpec> NetworkSenders<E> {
    pub fn new() -> (Self, NetworkReceivers<E>) {
        let (network_send, network_recv) = mpsc::unbounded_channel::<NetworkMessage<E>>();
        let (validator_subscription_send, validator_subscription_recv) =
            mpsc::channel(VALIDATOR_SUBSCRIPTION_MESSAGE_QUEUE_SIZE);
        let senders = Self {
            network_send,
            validator_subscription_send,
        };
        let receivers = NetworkReceivers {
            network_recv,
            validator_subscription_recv,
        };
        (senders, receivers)
    }

    pub fn network_send(&self) -> mpsc::UnboundedSender<NetworkMessage<E>> {
        self.network_send.clone()
    }

    pub fn validator_subscription_send(&self) -> mpsc::Sender<ValidatorSubscriptionMessage> {
        self.validator_subscription_send.clone()
    }
}

/// Service that handles communication between internal services and the `lighthouse_network` network service.
pub struct NetworkService<T: BeaconChainTypes> {
    /// A reference to the underlying beacon chain.
    beacon_chain: Arc<BeaconChain<T>>,
    /// The underlying libp2p service that drives all the network interactions.
    libp2p: Network<T::EthSpec>,
    /// An attestation and subnet manager service.
    attestation_service: AttestationService<T>,
    /// A sync committeee subnet manager service.
    sync_committee_service: SyncCommitteeService<T>,
    /// The receiver channel for lighthouse to communicate with the network service.
    network_recv: mpsc::UnboundedReceiver<NetworkMessage<T::EthSpec>>,
    /// The receiver channel for lighthouse to send validator subscription requests.
    validator_subscription_recv: mpsc::Receiver<ValidatorSubscriptionMessage>,
    /// The sending channel for the network service to send messages to be routed throughout
    /// lighthouse.
    router_send: mpsc::UnboundedSender<RouterMessage<T::EthSpec>>,
    /// A reference to lighthouse's database to persist the DHT.
    store: Arc<HotColdDB<T::EthSpec, T::HotStore, T::ColdStore>>,
    /// A collection of global variables, accessible outside of the network service.
    network_globals: Arc<NetworkGlobals<T::EthSpec>>,
    /// A delay that expires when a new fork takes place.
    next_fork_update: Pin<Box<OptionFuture<Sleep>>>,
    /// A delay that expires when we need to subscribe to a new fork's topics.
    next_fork_subscriptions: Pin<Box<OptionFuture<Sleep>>>,
    /// A delay that expires when we need to unsubscribe from old fork topics.
    next_unsubscribe: Pin<Box<OptionFuture<Sleep>>>,
    /// Subscribe to all the data column subnets.
    subscribe_all_data_column_subnets: bool,
    /// Subscribe to all the subnets once synced.
    subscribe_all_subnets: bool,
    /// Shutdown beacon node after sync is complete.
    shutdown_after_sync: bool,
    /// Whether metrics are enabled or not.
    metrics_enabled: bool,
    /// A timer for updating various network metrics.
    metrics_update: tokio::time::Interval,
    /// gossipsub_parameter_update timer
    gossipsub_parameter_update: tokio::time::Interval,
    /// enable_light_client_server indicator
    enable_light_client_server: bool,
    /// The logger for the network service.
    fork_context: Arc<ForkContext>,
    log: slog::Logger,
}

impl<T: BeaconChainTypes> NetworkService<T> {
    async fn build(
        beacon_chain: Arc<BeaconChain<T>>,
        config: &NetworkConfig,
        executor: task_executor::TaskExecutor,
        libp2p_registry: Option<&'_ mut Registry>,
        beacon_processor_send: BeaconProcessorSend<T::EthSpec>,
        beacon_processor_reprocess_tx: mpsc::Sender<ReprocessQueueMessage>,
    ) -> error::Result<(
        NetworkService<T>,
        Arc<NetworkGlobals<T::EthSpec>>,
        NetworkSenders<T::EthSpec>,
    )> {
        let network_log = executor.log().clone();
        // build the channels for external comms
        let (network_senders, network_receivers) = NetworkSenders::new();

        #[cfg(feature = "disable-backfill")]
        warn!(
            network_log,
            "Backfill is disabled. DO NOT RUN IN PRODUCTION"
        );

        if let (true, false, Some(v4)) = (
            config.upnp_enabled,
            config.disable_discovery,
            config.listen_addrs().v4(),
        ) {
            let nw = network_log.clone();
            let v4 = v4.clone();
            executor.spawn(
                async move {
                    info!(nw, "UPnP Attempting to initialise routes");
                    if let Err(e) =
                        nat::construct_upnp_mappings(v4.addr, v4.disc_port, nw.clone()).await
                    {
                        info!(nw, "Could not UPnP map Discovery port"; "error" => %e);
                    }
                },
                "UPnP",
            );
        }

        // get a reference to the beacon chain store
        let store = beacon_chain.store.clone();

        // build the current enr_fork_id for adding to our local ENR
        let enr_fork_id = beacon_chain.enr_fork_id();

        // keep track of when our fork_id needs to be updated
        let next_fork_update = Box::pin(next_fork_delay(&beacon_chain).into());
        let next_fork_subscriptions = Box::pin(next_fork_subscriptions_delay(&beacon_chain).into());
        let next_unsubscribe = Box::pin(None.into());

        let current_slot = beacon_chain
            .slot()
            .unwrap_or(beacon_chain.spec.genesis_slot);

        // Create a fork context for the given config and genesis validators root
        let fork_context = Arc::new(ForkContext::new::<T::EthSpec>(
            current_slot,
            beacon_chain.genesis_validators_root,
            &beacon_chain.spec,
        ));

        debug!(network_log, "Current fork"; "fork_name" => ?fork_context.current_fork());

        // construct the libp2p service context
        let service_context = Context {
            config,
            enr_fork_id,
            fork_context: fork_context.clone(),
            chain_spec: &beacon_chain.spec,
            libp2p_registry,
        };

        // launch libp2p service
        let (mut libp2p, network_globals) =
            Network::new(executor.clone(), service_context, &network_log).await?;

        // Repopulate the DHT with stored ENR's if discovery is not disabled.
        if !config.disable_discovery {
            let enrs_to_load = load_dht::<T::EthSpec, T::HotStore, T::ColdStore>(store.clone());
            debug!(
                network_log,
                "Loading peers into the routing table"; "peers" => enrs_to_load.len()
            );
            for enr in enrs_to_load {
                libp2p.add_enr(enr.clone());
            }
        }

        let invalid_block_storage = config
            .invalid_block_storage
            .clone()
            .map(InvalidBlockStorage::Enabled)
            .unwrap_or(InvalidBlockStorage::Disabled);

        // launch derived network services

        // router task
        let router_send = Router::spawn(
            beacon_chain.clone(),
            network_globals.clone(),
            network_senders.network_send(),
            executor.clone(),
            invalid_block_storage,
            beacon_processor_send,
            beacon_processor_reprocess_tx,
            network_log.clone(),
        )?;

        // attestation subnet service
        let attestation_service = AttestationService::new(
            beacon_chain.clone(),
            network_globals.local_enr().node_id(),
            config,
            &network_log,
        );
        // sync committee subnet service
        let sync_committee_service =
            SyncCommitteeService::new(beacon_chain.clone(), config, &network_log);

        // create a timer for updating network metrics
        let metrics_update = tokio::time::interval(Duration::from_secs(METRIC_UPDATE_INTERVAL));

        // create a timer for updating gossipsub parameters
        let gossipsub_parameter_update = tokio::time::interval(Duration::from_secs(60));

        let NetworkReceivers {
            network_recv,
            validator_subscription_recv,
        } = network_receivers;

        // create the network service and spawn the task
        let network_log = network_log.new(o!("service" => "network"));
        let network_service = NetworkService {
            beacon_chain,
            libp2p,
            attestation_service,
            sync_committee_service,
            network_recv,
            validator_subscription_recv,
            router_send,
            store,
            network_globals: network_globals.clone(),
            next_fork_update,
            next_fork_subscriptions,
            next_unsubscribe,
            subscribe_all_data_column_subnets: config.subscribe_all_data_column_subnets,
            subscribe_all_subnets: config.subscribe_all_subnets,
            shutdown_after_sync: config.shutdown_after_sync,
            metrics_enabled: config.metrics_enabled,
            metrics_update,
            gossipsub_parameter_update,
            fork_context,
            log: network_log,
            enable_light_client_server: config.enable_light_client_server,
        };

        Ok((network_service, network_globals, network_senders))
    }

    #[allow(clippy::type_complexity)]
    pub async fn start(
        beacon_chain: Arc<BeaconChain<T>>,
        config: &NetworkConfig,
        executor: task_executor::TaskExecutor,
        libp2p_registry: Option<&'_ mut Registry>,
        beacon_processor_send: BeaconProcessorSend<T::EthSpec>,
        beacon_processor_reprocess_tx: mpsc::Sender<ReprocessQueueMessage>,
    ) -> error::Result<(Arc<NetworkGlobals<T::EthSpec>>, NetworkSenders<T::EthSpec>)> {
        let (network_service, network_globals, network_senders) = Self::build(
            beacon_chain,
            config,
            executor.clone(),
            libp2p_registry,
            beacon_processor_send,
            beacon_processor_reprocess_tx,
        )
        .await?;

        network_service.spawn_service(executor);

        Ok((network_globals, network_senders))
    }

    /// Returns the required fork digests that gossipsub needs to subscribe to based on the current slot.
    ///
    /// For `current_slot < fork_slot`, this function returns both the pre-fork and post-fork
    /// digests since we should be subscribed to post fork topics before the fork.
    pub fn required_gossip_fork_digests(&self) -> Vec<[u8; 4]> {
        let fork_context = &self.fork_context;
        let spec = &self.beacon_chain.spec;
        let current_slot = self.beacon_chain.slot().unwrap_or(spec.genesis_slot);
        let current_fork = fork_context.current_fork();

        let mut result = vec![fork_context
            .to_context_bytes(current_fork)
            .unwrap_or_else(|| {
                panic!(
                    "{} fork bytes should exist as it's initialized in ForkContext",
                    current_fork
                )
            })];

        if let Some((next_fork, fork_epoch)) = spec.next_fork_epoch::<T::EthSpec>(current_slot) {
            if current_slot.saturating_add(Slot::new(SUBSCRIBE_DELAY_SLOTS))
                >= fork_epoch.start_slot(T::EthSpec::slots_per_epoch())
            {
                let next_fork_context_bytes =
                    fork_context.to_context_bytes(next_fork).unwrap_or_else(|| {
                        panic!(
                            "context bytes should exist as spec.next_fork_epoch({}) returned Some({})",
                            current_slot, next_fork
                        )
                    });
                result.push(next_fork_context_bytes);
            }
        }

        result
    }

    fn send_to_router(&mut self, msg: RouterMessage<T::EthSpec>) {
        if let Err(mpsc::error::SendError(msg)) = self.router_send.send(msg) {
            debug!(self.log, "Failed to send msg to router"; "msg" => ?msg);
        }
    }

    fn spawn_service(mut self, executor: task_executor::TaskExecutor) {
        let mut shutdown_sender = executor.shutdown_sender();

        // spawn on the current executor
        let service_fut = async move {
            loop {
                tokio::select! {
                    _ = self.metrics_update.tick(), if self.metrics_enabled => {
                        // update various network metrics
                        metrics::update_gossip_metrics::<T::EthSpec>(
                            self.libp2p.gossipsub(),
                            &self.network_globals,
                            );
                        // update sync metrics
                        metrics::update_sync_metrics(&self.network_globals);
                    }

                    _ = self.gossipsub_parameter_update.tick() => self.update_gossipsub_parameters(),

                    // handle a message sent to the network
                    Some(msg) = self.network_recv.recv() => self.on_network_msg(msg, &mut shutdown_sender).await,

                    // handle a message from a validator requesting a subscription to a subnet
                    Some(msg) = self.validator_subscription_recv.recv() => self.on_validator_subscription_msg(msg).await,

                    // process any attestation service events
                    Some(msg) = self.attestation_service.next() => self.on_attestation_service_msg(msg),

                    // process any sync committee service events
                    Some(msg) = self.sync_committee_service.next() => self.on_sync_committee_service_message(msg),

                    event = self.libp2p.next_event() => self.on_libp2p_event(event, &mut shutdown_sender).await,

                    Some(_) = &mut self.next_fork_update => self.update_next_fork(),

                    Some(_) = &mut self.next_unsubscribe => {
                        let new_enr_fork_id = self.beacon_chain.enr_fork_id();
                        self.libp2p.unsubscribe_from_fork_topics_except(new_enr_fork_id.fork_digest);
                        info!(self.log, "Unsubscribed from old fork topics");
                        self.next_unsubscribe = Box::pin(None.into());
                    }

                    Some(_) = &mut self.next_fork_subscriptions => {
                        if let Some((fork_name, _)) = self.beacon_chain.duration_to_next_fork() {
                            let fork_version = self.beacon_chain.spec.fork_version_for_name(fork_name);
                            let fork_digest = ChainSpec::compute_fork_digest(fork_version, self.beacon_chain.genesis_validators_root);
                            info!(self.log, "Subscribing to new fork topics");
                            self.libp2p.subscribe_new_fork_topics(fork_name, fork_digest);
                            self.next_fork_subscriptions = Box::pin(None.into());
                        }
                        else {
                            error!(self.log, "Fork subscription scheduled but no fork scheduled");
                        }
                    }
                }
            }
        };
        executor.spawn(service_fut, "network");
    }

    /// Handle an event received from the network.
    async fn on_libp2p_event(
        &mut self,
        ev: NetworkEvent<T::EthSpec>,
        shutdown_sender: &mut Sender<ShutdownReason>,
    ) {
        match ev {
            NetworkEvent::PeerConnectedOutgoing(peer_id) => {
                self.send_to_router(RouterMessage::StatusPeer(peer_id));
            }
            NetworkEvent::PeerConnectedIncoming(_) => {
                // No action required for this event.
            }
            NetworkEvent::PeerDisconnected(peer_id) => {
                self.send_to_router(RouterMessage::PeerDisconnected(peer_id));
            }
            NetworkEvent::RequestReceived {
                peer_id,
                id,
                request,
            } => {
                self.send_to_router(RouterMessage::RPCRequestReceived {
                    peer_id,
                    id,
                    request,
                });
            }
            NetworkEvent::ResponseReceived {
                peer_id,
                id,
                response,
            } => {
                self.send_to_router(RouterMessage::RPCResponseReceived {
                    peer_id,
                    request_id: id,
                    response,
                });
            }
            NetworkEvent::RPCFailed { id, peer_id, error } => {
                self.send_to_router(RouterMessage::RPCFailed {
                    peer_id,
                    request_id: id,
                    error,
                });
            }
            NetworkEvent::StatusPeer(peer_id) => {
                self.send_to_router(RouterMessage::StatusPeer(peer_id));
            }
            NetworkEvent::PubsubMessage {
                id,
                source,
                message,
                ..
            } => {
                match message {
                    // attestation information gets processed in the attestation service
                    PubsubMessage::Attestation(ref subnet_and_attestation) => {
                        let subnet = subnet_and_attestation.0;
                        let attestation = &subnet_and_attestation.1;
                        // checks if we have an aggregator for the slot. If so, we should process
                        // the attestation, else we just just propagate the Attestation.
                        let should_process = self
                            .attestation_service
                            .should_process_attestation(subnet, attestation);
                        self.send_to_router(RouterMessage::PubsubMessage(
                            id,
                            source,
                            message,
                            should_process,
                        ));
                    }
                    _ => {
                        // all else is sent to the router
                        self.send_to_router(RouterMessage::PubsubMessage(
                            id, source, message, true,
                        ));
                    }
                }
            }
            NetworkEvent::NewListenAddr(multiaddr) => {
                self.network_globals
                    .listen_multiaddrs
                    .write()
                    .push(multiaddr);
            }
            NetworkEvent::ZeroListeners => {
                let _ = shutdown_sender
                    .send(ShutdownReason::Failure(
                        "All listeners are closed. Unable to listen",
                    ))
                    .await
                    .map_err(|e| {
                        warn!(
                            self.log,
                            "failed to send a shutdown signal";
                            "error" => %e
                        )
                    });
            }
        }
    }

    /// Handle a message sent to the network service.
    async fn on_network_msg(
        &mut self,
        msg: NetworkMessage<T::EthSpec>,
        shutdown_sender: &mut Sender<ShutdownReason>,
    ) {
        metrics::inc_counter_vec(&metrics::NETWORK_RECEIVE_EVENTS, &[(&msg).into()]);
        let _timer = metrics::start_timer_vec(&metrics::NETWORK_RECEIVE_TIMES, &[(&msg).into()]);

        match msg {
            NetworkMessage::SendRequest {
                peer_id,
                request,
                request_id,
            } => {
                if let Err((request_id, error)) =
                    self.libp2p.send_request(peer_id, request_id, request)
                {
                    self.send_to_router(RouterMessage::RPCFailed {
                        peer_id,
                        request_id,
                        error,
                    });
                }
            }
            NetworkMessage::SendResponse {
                peer_id,
                response,
                id,
            } => {
                self.libp2p.send_response(peer_id, id, response);
            }
            NetworkMessage::SendErrorResponse {
                peer_id,
                error,
                id,
                reason,
            } => {
                self.libp2p.send_error_response(peer_id, id, error, reason);
            }
            NetworkMessage::ValidationResult {
                propagation_source,
                message_id,
                validation_result,
            } => {
                trace!(self.log, "Propagating gossipsub message";
                    "propagation_peer" => ?propagation_source,
                    "message_id" => %message_id,
                    "validation_result" => ?validation_result
                );
                self.libp2p.report_message_validation_result(
                    &propagation_source,
                    message_id,
                    validation_result,
                );
            }
            NetworkMessage::Publish { messages } => {
                let mut topic_kinds = Vec::new();
                for message in &messages {
                    if !topic_kinds.contains(&message.kind()) {
                        topic_kinds.push(message.kind());
                    }
                }
                debug!(
                    self.log,
                    "Sending pubsub messages";
                    "count" => messages.len(),
                    "topics" => ?topic_kinds
                );
                self.libp2p.publish(messages);
            }
            NetworkMessage::ReportPeer {
                peer_id,
                action,
                source,
                msg,
            } => self.libp2p.report_peer(&peer_id, action, source, msg),
            NetworkMessage::GoodbyePeer {
                peer_id,
                reason,
                source,
            } => self.libp2p.goodbye_peer(&peer_id, reason, source),
            NetworkMessage::SubscribeCoreTopics => {
                if self.subscribed_core_topics() {
                    return;
                }

                if self.shutdown_after_sync {
                    if let Err(e) = shutdown_sender
                        .send(ShutdownReason::Success(
                            "Beacon node completed sync. \
                             Shutting down as --shutdown-after-sync flag is enabled",
                        ))
                        .await
                    {
                        warn!(
                            self.log,
                            "failed to send a shutdown signal";
                            "error" => %e
                        )
                    }
                    return;
                }

                let mut subscribed_topics: Vec<GossipTopic> = vec![];
                for topic_kind in core_topics_to_subscribe::<T::EthSpec>(
                    self.fork_context.current_fork(),
                    &self.fork_context.spec,
                ) {
                    for fork_digest in self.required_gossip_fork_digests() {
                        let topic = GossipTopic::new(
                            topic_kind.clone(),
                            GossipEncoding::default(),
                            fork_digest,
                        );
                        if self.libp2p.subscribe(topic.clone()) {
                            subscribed_topics.push(topic);
                        } else {
                            warn!(self.log, "Could not subscribe to topic"; "topic" => %topic);
                        }
                    }
                }

                if self.enable_light_client_server {
                    for light_client_topic_kind in
                        lighthouse_network::types::LIGHT_CLIENT_GOSSIP_TOPICS.iter()
                    {
                        for fork_digest in self.required_gossip_fork_digests() {
                            let light_client_topic = GossipTopic::new(
                                light_client_topic_kind.clone(),
                                GossipEncoding::default(),
                                fork_digest,
                            );
                            if self.libp2p.subscribe(light_client_topic.clone()) {
                                subscribed_topics.push(light_client_topic);
                            } else {
                                warn!(self.log, "Could not subscribe to topic"; "topic" => %light_client_topic);
                            }
                        }
                    }
                }

<<<<<<< HEAD
                if self.subscribe_all_data_column_subnets {
                    for column_subnet in 0..self.fork_context.spec.data_column_sidecar_subnet_count
                    {
                        for fork_digest in self.required_gossip_fork_digests() {
                            let gossip_kind =
                                Subnet::DataColumn(DataColumnSubnetId::new(column_subnet)).into();
                            let topic = GossipTopic::new(
                                gossip_kind,
                                GossipEncoding::default(),
                                fork_digest,
                            );
                            if self.libp2p.subscribe(topic.clone()) {
                                subscribed_topics.push(topic);
                            } else {
                                warn!(self.log, "Could not subscribe to topic"; "topic" => %topic);
                            }
                        }
                    }
                } else {
                    // TODO(das): subscribe after `EIP7594_FORK_EPOCH`
                    for column_subnet in DataColumnSubnetId::compute_custody_subnets::<T::EthSpec>(
                        self.network_globals.local_enr().node_id().raw().into(),
                        self.network_globals
                            .local_enr()
                            .custody_subnet_count::<<T as BeaconChainTypes>::EthSpec>(
                                &self.fork_context.spec,
                            ),
                        &self.fork_context.spec,
                    ) {
                        for fork_digest in self.required_gossip_fork_digests() {
                            let gossip_kind = Subnet::DataColumn(column_subnet).into();
                            let topic = GossipTopic::new(
                                gossip_kind,
                                GossipEncoding::default(),
                                fork_digest,
                            );
                            if self.libp2p.subscribe(topic.clone()) {
                                subscribed_topics.push(topic);
                            } else {
                                warn!(self.log, "Could not subscribe to topic"; "topic" => %topic);
                            }
                        }
                    }
=======
                // TODO(das): This is added here for the purpose of testing, *without* having to
                // activate Electra. This should happen as part of the Electra upgrade and we should
                // move the subscription logic once it's ready to rebase PeerDAS on Electra, or if
                // we decide to activate via the soft fork route:
                // https://github.com/sigp/lighthouse/pull/5899
                if self.fork_context.spec.is_peer_das_scheduled() {
                    self.subscribe_to_peer_das_topics(&mut subscribed_topics);
>>>>>>> f2fdbe7f
                }

                // If we are to subscribe to all subnets we do it here
                if self.subscribe_all_subnets {
                    for subnet_id in 0..<<T as BeaconChainTypes>::EthSpec as EthSpec>::SubnetBitfieldLength::to_u64() {
                        let subnet = Subnet::Attestation(SubnetId::new(subnet_id));
                        // Update the ENR bitfield
                        self.libp2p.update_enr_subnet(subnet, true);
                        for fork_digest in self.required_gossip_fork_digests() {
                            let topic = GossipTopic::new(subnet.into(), GossipEncoding::default(), fork_digest);
                            if self.libp2p.subscribe(topic.clone()) {
                                subscribed_topics.push(topic);
                            } else {
                                warn!(self.log, "Could not subscribe to topic"; "topic" => %topic);
                            }
                        }
                    }
                    let subnet_max = <<T as BeaconChainTypes>::EthSpec as EthSpec>::SyncCommitteeSubnetCount::to_u64();
                    for subnet_id in 0..subnet_max {
                        let subnet = Subnet::SyncCommittee(SyncSubnetId::new(subnet_id));
                        // Update the ENR bitfield
                        self.libp2p.update_enr_subnet(subnet, true);
                        for fork_digest in self.required_gossip_fork_digests() {
                            let topic = GossipTopic::new(
                                subnet.into(),
                                GossipEncoding::default(),
                                fork_digest,
                            );
                            if self.libp2p.subscribe(topic.clone()) {
                                subscribed_topics.push(topic);
                            } else {
                                warn!(self.log, "Could not subscribe to topic"; "topic" => %topic);
                            }
                        }
                    }
                }

                if !subscribed_topics.is_empty() {
                    info!(
                        self.log,
                        "Subscribed to topics";
                        "topics" => ?subscribed_topics.into_iter().map(|topic| format!("{}", topic)).collect::<Vec<_>>()
                    );
                }
            }
        }
    }

    fn subscribe_to_peer_das_topics(&mut self, subscribed_topics: &mut Vec<GossipTopic>) {
        if self.subscribe_all_data_column_subnets {
            for column_subnet in 0..self.fork_context.spec.data_column_sidecar_subnet_count {
                for fork_digest in self.required_gossip_fork_digests() {
                    let gossip_kind =
                        Subnet::DataColumn(DataColumnSubnetId::new(column_subnet)).into();
                    let topic =
                        GossipTopic::new(gossip_kind, GossipEncoding::default(), fork_digest);
                    if self.libp2p.subscribe(topic.clone()) {
                        subscribed_topics.push(topic);
                    } else {
                        warn!(self.log, "Could not subscribe to topic"; "topic" => %topic);
                    }
                }
            }
        } else {
            for column_subnet in DataColumnSubnetId::compute_custody_subnets::<T::EthSpec>(
                self.network_globals.local_enr().node_id().raw().into(),
                self.network_globals
                    .local_enr()
                    .custody_subnet_count::<<T as BeaconChainTypes>::EthSpec>(
                        &self.fork_context.spec,
                    ),
                &self.fork_context.spec,
            ) {
                for fork_digest in self.required_gossip_fork_digests() {
                    let gossip_kind = Subnet::DataColumn(column_subnet).into();
                    let topic =
                        GossipTopic::new(gossip_kind, GossipEncoding::default(), fork_digest);
                    if self.libp2p.subscribe(topic.clone()) {
                        subscribed_topics.push(topic);
                    } else {
                        warn!(self.log, "Could not subscribe to topic"; "topic" => %topic);
                    }
                }
            }
        }
    }

    /// Handle a message sent to the network service.
    async fn on_validator_subscription_msg(&mut self, msg: ValidatorSubscriptionMessage) {
        match msg {
            ValidatorSubscriptionMessage::AttestationSubscribe { subscriptions } => {
                if let Err(e) = self
                    .attestation_service
                    .validator_subscriptions(subscriptions.into_iter())
                {
                    warn!(self.log, "Attestation validator subscription failed"; "error" => e);
                }
            }
            ValidatorSubscriptionMessage::SyncCommitteeSubscribe { subscriptions } => {
                if let Err(e) = self
                    .sync_committee_service
                    .validator_subscriptions(subscriptions)
                {
                    warn!(self.log, "Sync committee calidator subscription failed"; "error" => e);
                }
            }
        }
    }

    fn update_gossipsub_parameters(&mut self) {
        if let Ok(slot) = self.beacon_chain.slot() {
            let active_validators_opt = self
                .beacon_chain
                .canonical_head
                .cached_head()
                .active_validator_count();
            if let Some(active_validators) = active_validators_opt {
                if self
                    .libp2p
                    .update_gossipsub_parameters(active_validators, slot)
                    .is_err()
                {
                    error!(
                        self.log,
                        "Failed to update gossipsub parameters";
                        "active_validators" => active_validators
                    );
                }
            } else {
                // This scenario will only happen if the caches on the cached canonical head aren't
                // built. That should never be the case.
                error!(
                    self.log,
                    "Active validator count unavailable";
                    "info" => "please report this bug"
                );
            }
        }
    }

    fn on_attestation_service_msg(&mut self, msg: SubnetServiceMessage) {
        match msg {
            SubnetServiceMessage::Subscribe(subnet) => {
                for fork_digest in self.required_gossip_fork_digests() {
                    let topic =
                        GossipTopic::new(subnet.into(), GossipEncoding::default(), fork_digest);
                    self.libp2p.subscribe(topic);
                }
            }
            SubnetServiceMessage::Unsubscribe(subnet) => {
                for fork_digest in self.required_gossip_fork_digests() {
                    let topic =
                        GossipTopic::new(subnet.into(), GossipEncoding::default(), fork_digest);
                    self.libp2p.unsubscribe(topic);
                }
            }
            SubnetServiceMessage::EnrAdd(subnet) => {
                self.libp2p.update_enr_subnet(subnet, true);
            }
            SubnetServiceMessage::EnrRemove(subnet) => {
                self.libp2p.update_enr_subnet(subnet, false);
            }
            SubnetServiceMessage::DiscoverPeers(subnets_to_discover) => {
                self.libp2p.discover_subnet_peers(subnets_to_discover);
            }
        }
    }

    fn on_sync_committee_service_message(&mut self, msg: SubnetServiceMessage) {
        match msg {
            SubnetServiceMessage::Subscribe(subnet) => {
                for fork_digest in self.required_gossip_fork_digests() {
                    let topic =
                        GossipTopic::new(subnet.into(), GossipEncoding::default(), fork_digest);
                    self.libp2p.subscribe(topic);
                }
            }
            SubnetServiceMessage::Unsubscribe(subnet) => {
                for fork_digest in self.required_gossip_fork_digests() {
                    let topic =
                        GossipTopic::new(subnet.into(), GossipEncoding::default(), fork_digest);
                    self.libp2p.unsubscribe(topic);
                }
            }
            SubnetServiceMessage::EnrAdd(subnet) => {
                self.libp2p.update_enr_subnet(subnet, true);
            }
            SubnetServiceMessage::EnrRemove(subnet) => {
                self.libp2p.update_enr_subnet(subnet, false);
            }
            SubnetServiceMessage::DiscoverPeers(subnets_to_discover) => {
                self.libp2p.discover_subnet_peers(subnets_to_discover);
            }
        }
    }

    fn update_next_fork(&mut self) {
        let new_enr_fork_id = self.beacon_chain.enr_fork_id();
        let new_fork_digest = new_enr_fork_id.fork_digest;

        let fork_context = &self.fork_context;
        if let Some(new_fork_name) = fork_context.from_context_bytes(new_fork_digest) {
            info!(
                self.log,
                "Transitioned to new fork";
                "old_fork" => ?fork_context.current_fork(),
                "new_fork" => ?new_fork_name,
            );
            fork_context.update_current_fork(*new_fork_name);

            self.libp2p.update_fork_version(new_enr_fork_id);
            // Reinitialize the next_fork_update
            self.next_fork_update = Box::pin(next_fork_delay(&self.beacon_chain).into());

            // Set the next_unsubscribe delay.
            let epoch_duration =
                self.beacon_chain.spec.seconds_per_slot * T::EthSpec::slots_per_epoch();
            let unsubscribe_delay = Duration::from_secs(UNSUBSCRIBE_DELAY_EPOCHS * epoch_duration);

            // Update the `next_fork_subscriptions` timer if the next fork is known.
            self.next_fork_subscriptions =
                Box::pin(next_fork_subscriptions_delay(&self.beacon_chain).into());
            self.next_unsubscribe = Box::pin(Some(tokio::time::sleep(unsubscribe_delay)).into());
            info!(self.log, "Network will unsubscribe from old fork gossip topics in a few epochs"; "remaining_epochs" => UNSUBSCRIBE_DELAY_EPOCHS);

            // Remove topic weight from old fork topics to prevent peers that left on the mesh on
            // old topics from being penalized for not sending us messages.
            self.libp2p.remove_topic_weight_except(new_fork_digest);
        } else {
            crit!(self.log, "Unknown new enr fork id"; "new_fork_id" => ?new_enr_fork_id);
        }
    }

    fn subscribed_core_topics(&self) -> bool {
        let core_topics = core_topics_to_subscribe::<T::EthSpec>(
            self.fork_context.current_fork(),
            &self.fork_context.spec,
        );
        let core_topics: HashSet<&GossipKind> = HashSet::from_iter(&core_topics);
        let subscriptions = self.network_globals.gossipsub_subscriptions.read();
        let subscribed_topics: HashSet<&GossipKind> =
            subscriptions.iter().map(|topic| topic.kind()).collect();

        core_topics.is_subset(&subscribed_topics)
    }
}

/// Returns a `Sleep` that triggers after the next change in the beacon chain fork version.
/// If there is no scheduled fork, `None` is returned.
fn next_fork_delay<T: BeaconChainTypes>(
    beacon_chain: &BeaconChain<T>,
) -> Option<tokio::time::Sleep> {
    beacon_chain
        .duration_to_next_fork()
        .map(|(_, until_fork)| tokio::time::sleep(until_fork))
}

/// Returns a `Sleep` that triggers `SUBSCRIBE_DELAY_SLOTS` before the next fork.
/// Returns `None` if there are no scheduled forks or we are already past `current_slot + SUBSCRIBE_DELAY_SLOTS > fork_slot`.
fn next_fork_subscriptions_delay<T: BeaconChainTypes>(
    beacon_chain: &BeaconChain<T>,
) -> Option<tokio::time::Sleep> {
    if let Some((_, duration_to_fork)) = beacon_chain.duration_to_next_fork() {
        let duration_to_subscription = duration_to_fork.saturating_sub(Duration::from_secs(
            beacon_chain.spec.seconds_per_slot * SUBSCRIBE_DELAY_SLOTS,
        ));
        if !duration_to_subscription.is_zero() {
            return Some(tokio::time::sleep(duration_to_subscription));
        }
    }
    None
}

impl<T: BeaconChainTypes> Drop for NetworkService<T> {
    fn drop(&mut self) {
        // network thread is terminating
        let enrs = self.libp2p.enr_entries();
        debug!(
            self.log,
            "Persisting DHT to store";
            "Number of peers" => enrs.len(),
        );
        if let Err(e) = clear_dht::<T::EthSpec, T::HotStore, T::ColdStore>(self.store.clone()) {
            error!(self.log, "Failed to clear old DHT entries"; "error" => ?e);
        }
        // Still try to update new entries
        match persist_dht::<T::EthSpec, T::HotStore, T::ColdStore>(self.store.clone(), enrs) {
            Err(e) => error!(
                self.log,
                "Failed to persist DHT on drop";
                "error" => ?e
            ),
            Ok(_) => info!(
                self.log,
                "Saved DHT state";
            ),
        }
        info!(self.log, "Network service shutdown");
    }
}<|MERGE_RESOLUTION|>--- conflicted
+++ resolved
@@ -737,51 +737,6 @@
                     }
                 }
 
-<<<<<<< HEAD
-                if self.subscribe_all_data_column_subnets {
-                    for column_subnet in 0..self.fork_context.spec.data_column_sidecar_subnet_count
-                    {
-                        for fork_digest in self.required_gossip_fork_digests() {
-                            let gossip_kind =
-                                Subnet::DataColumn(DataColumnSubnetId::new(column_subnet)).into();
-                            let topic = GossipTopic::new(
-                                gossip_kind,
-                                GossipEncoding::default(),
-                                fork_digest,
-                            );
-                            if self.libp2p.subscribe(topic.clone()) {
-                                subscribed_topics.push(topic);
-                            } else {
-                                warn!(self.log, "Could not subscribe to topic"; "topic" => %topic);
-                            }
-                        }
-                    }
-                } else {
-                    // TODO(das): subscribe after `EIP7594_FORK_EPOCH`
-                    for column_subnet in DataColumnSubnetId::compute_custody_subnets::<T::EthSpec>(
-                        self.network_globals.local_enr().node_id().raw().into(),
-                        self.network_globals
-                            .local_enr()
-                            .custody_subnet_count::<<T as BeaconChainTypes>::EthSpec>(
-                                &self.fork_context.spec,
-                            ),
-                        &self.fork_context.spec,
-                    ) {
-                        for fork_digest in self.required_gossip_fork_digests() {
-                            let gossip_kind = Subnet::DataColumn(column_subnet).into();
-                            let topic = GossipTopic::new(
-                                gossip_kind,
-                                GossipEncoding::default(),
-                                fork_digest,
-                            );
-                            if self.libp2p.subscribe(topic.clone()) {
-                                subscribed_topics.push(topic);
-                            } else {
-                                warn!(self.log, "Could not subscribe to topic"; "topic" => %topic);
-                            }
-                        }
-                    }
-=======
                 // TODO(das): This is added here for the purpose of testing, *without* having to
                 // activate Electra. This should happen as part of the Electra upgrade and we should
                 // move the subscription logic once it's ready to rebase PeerDAS on Electra, or if
@@ -789,7 +744,6 @@
                 // https://github.com/sigp/lighthouse/pull/5899
                 if self.fork_context.spec.is_peer_das_scheduled() {
                     self.subscribe_to_peer_das_topics(&mut subscribed_topics);
->>>>>>> f2fdbe7f
                 }
 
                 // If we are to subscribe to all subnets we do it here
