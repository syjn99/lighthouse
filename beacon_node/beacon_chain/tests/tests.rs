#![cfg(not(debug_assertions))]

use beacon_chain::{
    attestation_verification::Error as AttnError,
    test_utils::{
        AttestationStrategy, BeaconChainHarness, BlockStrategy, EphemeralHarnessType,
        OP_POOL_DB_KEY,
    },
    BeaconChain, NotifyExecutionLayer, StateSkipConfig, WhenSlotSkipped,
};
use lazy_static::lazy_static;
use operation_pool::PersistedOperationPool;
use state_processing::{
    per_slot_processing, per_slot_processing::Error as SlotProcessingError, EpochProcessingError,
};
use types::{
    BeaconState, BeaconStateError, EthSpec, Hash256, Keypair, MinimalEthSpec, RelativeEpoch, Slot,
};

// Should ideally be divisible by 3.
pub const VALIDATOR_COUNT: usize = 48;

lazy_static! {
    /// A cached set of keys.
    static ref KEYPAIRS: Vec<Keypair> = types::test_utils::generate_deterministic_keypairs(VALIDATOR_COUNT);
}

fn get_harness(validator_count: usize) -> BeaconChainHarness<EphemeralHarnessType<MinimalEthSpec>> {
    let harness = BeaconChainHarness::builder(MinimalEthSpec)
        .default_spec()
        .keypairs(KEYPAIRS[0..validator_count].to_vec())
        .fresh_ephemeral_store()
        .mock_execution_layer()
        .build();

    harness.advance_slot();

    harness
}

#[test]
fn massive_skips() {
    let harness = get_harness(8);
    let spec = &harness.chain.spec;
    let mut state = harness.chain.head_beacon_state_cloned();

    // Run per_slot_processing until it returns an error.
    let error = loop {
        match per_slot_processing(&mut state, None, spec) {
            Ok(_) => continue,
            Err(e) => break e,
        }
    };

    assert!(state.slot() > 1, "the state should skip at least one slot");
    assert_eq!(
        error,
        SlotProcessingError::EpochProcessingError(EpochProcessingError::BeaconStateError(
            BeaconStateError::InsufficientValidators
        )),
        "should return error indicating that validators have been slashed out"
    )
}

#[tokio::test]
async fn iterators() {
    let num_blocks_produced = MinimalEthSpec::slots_per_epoch() * 2 - 1;

    let harness = get_harness(VALIDATOR_COUNT);

    harness
        .extend_chain(
            num_blocks_produced as usize,
            BlockStrategy::OnCanonicalHead,
            // No need to produce attestations for this test.
            AttestationStrategy::SomeValidators(vec![]),
        )
        .await;

    let block_roots: Vec<(Hash256, Slot)> = harness
        .chain
        .forwards_iter_block_roots(Slot::new(0))
        .expect("should get iter")
        .map(Result::unwrap)
        .collect();
    let state_roots: Vec<(Hash256, Slot)> = harness
        .chain
        .forwards_iter_state_roots(Slot::new(0))
        .expect("should get iter")
        .map(Result::unwrap)
        .collect();

    assert_eq!(
        block_roots.len(),
        state_roots.len(),
        "should be an equal amount of block and state roots"
    );

    assert!(
        block_roots.iter().any(|(_root, slot)| *slot == 0),
        "should contain genesis block root"
    );
    assert!(
        state_roots.iter().any(|(_root, slot)| *slot == 0),
        "should contain genesis state root"
    );

    assert_eq!(
        block_roots.len(),
        num_blocks_produced as usize + 1,
        "should contain all produced blocks, plus the genesis block"
    );

    block_roots.windows(2).for_each(|x| {
        assert_eq!(
            x[1].1,
            x[0].1 + 1,
            "block root slots should be increasing by one"
        )
    });
    state_roots.windows(2).for_each(|x| {
        assert_eq!(
            x[1].1,
            x[0].1 + 1,
            "state root slots should be increasing by one"
        )
    });

    let head = harness.chain.head_snapshot();

    assert_eq!(
        *block_roots.last().expect("should have some block roots"),
        (head.beacon_block_root, head.beacon_block.slot()),
        "last block root and slot should be for the head block"
    );

    assert_eq!(
        *state_roots.last().expect("should have some state roots"),
        (head.beacon_state_root(), head.beacon_state.slot()),
        "last state root and slot should be for the head state"
    );
}

fn find_reorg_slot(
    chain: &BeaconChain<EphemeralHarnessType<MinimalEthSpec>>,
    new_state: &BeaconState<MinimalEthSpec>,
    new_block_root: Hash256,
) -> Slot {
    let (old_state, old_block_root) = {
        let head = chain.canonical_head.cached_head();
        let old_state = head.snapshot.beacon_state.clone();
        let old_block_root = head.head_block_root();
        (old_state, old_block_root)
    };
    beacon_chain::canonical_head::find_reorg_slot(
        &old_state,
        old_block_root,
        new_state,
        new_block_root,
        &chain.spec,
    )
    .unwrap()
}

#[tokio::test]
async fn find_reorgs() {
    let num_blocks_produced = MinimalEthSpec::slots_per_historical_root() + 1;

    let harness = get_harness(VALIDATOR_COUNT);

    harness
        .extend_chain(
            num_blocks_produced as usize,
            BlockStrategy::OnCanonicalHead,
            // No need to produce attestations for this test.
            AttestationStrategy::SomeValidators(vec![]),
        )
        .await;

    let head = harness.chain.head_snapshot();
    let head_state = &head.beacon_state;
    let head_slot = head_state.slot();
    let genesis_state = harness
        .chain
        .state_at_slot(Slot::new(0), StateSkipConfig::WithStateRoots)
        .unwrap();

    // because genesis is more than `SLOTS_PER_HISTORICAL_ROOT` away, this should return with the
    // finalized slot.
    assert_eq!(
        find_reorg_slot(
            &harness.chain,
            &genesis_state,
            harness.chain.genesis_block_root
        ),
        head_state
            .finalized_checkpoint()
            .epoch
            .start_slot(MinimalEthSpec::slots_per_epoch())
    );

    // test head
    assert_eq!(
        find_reorg_slot(
            &harness.chain,
            &head_state,
            harness.chain.head_beacon_block().canonical_root()
        ),
        head_slot
    );

    // Re-org back to the slot prior to the head.
    let prev_slot = head_slot - Slot::new(1);
    let prev_state = harness
        .chain
        .state_at_slot(prev_slot, StateSkipConfig::WithStateRoots)
        .unwrap();
    let prev_block_root = harness
        .chain
        .block_root_at_slot(prev_slot, WhenSlotSkipped::None)
        .unwrap()
        .unwrap();
    assert_eq!(
        find_reorg_slot(&harness.chain, &prev_state, prev_block_root),
        prev_slot
    );
}

#[tokio::test]
async fn chooses_fork() {
    let harness = get_harness(VALIDATOR_COUNT);

    let two_thirds = (VALIDATOR_COUNT / 3) * 2;
    let delay = MinimalEthSpec::default_spec().min_attestation_inclusion_delay as usize;

    let honest_validators: Vec<usize> = (0..two_thirds).collect();
    let faulty_validators: Vec<usize> = (two_thirds..VALIDATOR_COUNT).collect();

    let initial_blocks = delay + 1;
    let honest_fork_blocks = delay + 1;
    let faulty_fork_blocks = delay + 2;

    // Build an initial chain where all validators agree.
    harness
        .extend_chain(
            initial_blocks,
            BlockStrategy::OnCanonicalHead,
            AttestationStrategy::AllValidators,
        )
        .await;

    let (honest_head, faulty_head) = harness
        .generate_two_forks_by_skipping_a_block(
            &honest_validators,
            &faulty_validators,
            honest_fork_blocks,
            faulty_fork_blocks,
        )
        .await;

    assert_ne!(honest_head, faulty_head, "forks should be distinct");

    let head = harness.chain.head_snapshot();
    let state = &head.beacon_state;

    assert_eq!(
        state.slot(),
        Slot::from(initial_blocks + honest_fork_blocks),
        "head should be at the current slot"
    );

    assert_eq!(
        harness.chain.head_snapshot().beacon_block_root,
        honest_head,
        "the honest chain should be the canonical chain"
    );
}

#[tokio::test]
async fn finalizes_with_full_participation() {
    let num_blocks_produced = MinimalEthSpec::slots_per_epoch() * 5;

    let harness = get_harness(VALIDATOR_COUNT);

    harness
        .extend_chain(
            num_blocks_produced as usize,
            BlockStrategy::OnCanonicalHead,
            AttestationStrategy::AllValidators,
        )
        .await;

    let head = harness.chain.head_snapshot();
    let state = &head.beacon_state;

    assert_eq!(
        state.slot(),
        num_blocks_produced,
        "head should be at the current slot"
    );
    assert_eq!(
        state.current_epoch(),
        num_blocks_produced / MinimalEthSpec::slots_per_epoch(),
        "head should be at the expected epoch"
    );
    assert_eq!(
        state.current_justified_checkpoint().epoch,
        state.current_epoch() - 1,
        "the head should be justified one behind the current epoch"
    );
    assert_eq!(
        state.finalized_checkpoint().epoch,
        state.current_epoch() - 2,
        "the head should be finalized two behind the current epoch"
    );
}

#[tokio::test]
async fn finalizes_with_two_thirds_participation() {
    let num_blocks_produced = MinimalEthSpec::slots_per_epoch() * 5;

    let harness = get_harness(VALIDATOR_COUNT);

    let two_thirds = (VALIDATOR_COUNT / 3) * 2;
    let attesters = (0..two_thirds).collect();

    harness
        .extend_chain(
            num_blocks_produced as usize,
            BlockStrategy::OnCanonicalHead,
            AttestationStrategy::SomeValidators(attesters),
        )
        .await;

    let head = harness.chain.head_snapshot();
    let state = &head.beacon_state;

    assert_eq!(
        state.slot(),
        num_blocks_produced,
        "head should be at the current slot"
    );
    assert_eq!(
        state.current_epoch(),
        num_blocks_produced / MinimalEthSpec::slots_per_epoch(),
        "head should be at the expected epoch"
    );

    // Note: the 2/3rds tests are not justifying the immediately prior epochs because the
    // `MIN_ATTESTATION_INCLUSION_DELAY` is preventing an adequate number of attestations being
    // included in blocks during that epoch.

    assert_eq!(
        state.current_justified_checkpoint().epoch,
        state.current_epoch() - 2,
        "the head should be justified two behind the current epoch"
    );
    assert_eq!(
        state.finalized_checkpoint().epoch,
        state.current_epoch() - 4,
        "the head should be finalized three behind the current epoch"
    );
}

#[tokio::test]
async fn does_not_finalize_with_less_than_two_thirds_participation() {
    let num_blocks_produced = MinimalEthSpec::slots_per_epoch() * 5;

    let harness = get_harness(VALIDATOR_COUNT);

    let two_thirds = (VALIDATOR_COUNT / 3) * 2;
    let less_than_two_thirds = two_thirds - 1;
    let attesters = (0..less_than_two_thirds).collect();

    harness
        .extend_chain(
            num_blocks_produced as usize,
            BlockStrategy::OnCanonicalHead,
            AttestationStrategy::SomeValidators(attesters),
        )
        .await;

    let head = harness.chain.head_snapshot();
    let state = &head.beacon_state;

    assert_eq!(
        state.slot(),
        num_blocks_produced,
        "head should be at the current slot"
    );
    assert_eq!(
        state.current_epoch(),
        num_blocks_produced / MinimalEthSpec::slots_per_epoch(),
        "head should be at the expected epoch"
    );
    assert_eq!(
        state.current_justified_checkpoint().epoch,
        0,
        "no epoch should have been justified"
    );
    assert_eq!(
        state.finalized_checkpoint().epoch,
        0,
        "no epoch should have been finalized"
    );
}

#[tokio::test]
async fn does_not_finalize_without_attestation() {
    let num_blocks_produced = MinimalEthSpec::slots_per_epoch() * 5;

    let harness = get_harness(VALIDATOR_COUNT);

    harness
        .extend_chain(
            num_blocks_produced as usize,
            BlockStrategy::OnCanonicalHead,
            AttestationStrategy::SomeValidators(vec![]),
        )
        .await;

    let head = harness.chain.head_snapshot();
    let state = &head.beacon_state;

    assert_eq!(
        state.slot(),
        num_blocks_produced,
        "head should be at the current slot"
    );
    assert_eq!(
        state.current_epoch(),
        num_blocks_produced / MinimalEthSpec::slots_per_epoch(),
        "head should be at the expected epoch"
    );
    assert_eq!(
        state.current_justified_checkpoint().epoch,
        0,
        "no epoch should have been justified"
    );
    assert_eq!(
        state.finalized_checkpoint().epoch,
        0,
        "no epoch should have been finalized"
    );
}

#[tokio::test]
async fn roundtrip_operation_pool() {
    let num_blocks_produced = MinimalEthSpec::slots_per_epoch() * 5;

    let harness = get_harness(VALIDATOR_COUNT);

    // Add some attestations
    harness
        .extend_chain(
            num_blocks_produced as usize,
            BlockStrategy::OnCanonicalHead,
            AttestationStrategy::AllValidators,
        )
        .await;
    assert!(harness.chain.op_pool.num_attestations() > 0);

    // TODO: could add some other operations
    harness
        .chain
        .persist_op_pool()
        .expect("should persist op pool");

    let restored_op_pool = harness
        .chain
        .store
        .get_item::<PersistedOperationPool<MinimalEthSpec>>(&OP_POOL_DB_KEY)
        .expect("should read db")
        .expect("should find op pool")
        .into_operation_pool()
        .unwrap();

    assert_eq!(harness.chain.op_pool, restored_op_pool);
}

#[tokio::test]
async fn unaggregated_attestations_added_to_fork_choice_some_none() {
    let num_blocks_produced = MinimalEthSpec::slots_per_epoch() / 2;

    let harness = get_harness(VALIDATOR_COUNT);

    harness
        .extend_chain(
            num_blocks_produced as usize,
            BlockStrategy::OnCanonicalHead,
            AttestationStrategy::AllValidators,
        )
        .await;

    let head = harness.chain.head_snapshot();
    let state = &head.beacon_state;
    let mut fork_choice = harness.chain.canonical_head.fork_choice_write_lock();

    // Move forward a slot so all queued attestations can be processed.
    harness.advance_slot();
    fork_choice
        .update_time(harness.chain.slot().unwrap())
        .unwrap();

    let validator_slots: Vec<(usize, Slot)> = (0..VALIDATOR_COUNT)
        .into_iter()
        .map(|validator_index| {
            let slot = state
                .get_attestation_duties(validator_index, RelativeEpoch::Current)
                .expect("should get attester duties")
                .unwrap()
                .slot;

            (validator_index, slot)
        })
        .collect();

    for (validator, slot) in validator_slots.clone() {
        let latest_message = fork_choice.latest_message(validator);

        if slot <= num_blocks_produced && slot != 0 {
            assert_eq!(
                latest_message.unwrap().1,
                slot.epoch(MinimalEthSpec::slots_per_epoch()),
                "Latest message epoch for {} should be equal to epoch {}.",
                validator,
                slot
            )
        } else {
            assert!(
                latest_message.is_none(),
                "Latest message slot should be None."
            )
        }
    }
}

#[tokio::test]
async fn attestations_with_increasing_slots() {
    let num_blocks_produced = MinimalEthSpec::slots_per_epoch() * 5;

    let harness = get_harness(VALIDATOR_COUNT);

    let mut attestations = vec![];

    for _ in 0..num_blocks_produced {
        harness
            .extend_chain(
                2,
                BlockStrategy::OnCanonicalHead,
                // Don't produce & include any attestations (we'll collect them later).
                AttestationStrategy::SomeValidators(vec![]),
            )
            .await;

        let head = harness.chain.head_snapshot();
        let head_state_root = head.beacon_state_root();

        attestations.extend(harness.get_unaggregated_attestations(
            &AttestationStrategy::AllValidators,
            &head.beacon_state,
            head_state_root,
            head.beacon_block_root,
            head.beacon_block.slot(),
        ));

        harness.advance_slot();
    }

    for (attestation, subnet_id) in attestations.into_iter().flatten() {
        let res = harness
            .chain
            .verify_unaggregated_attestation_for_gossip(&attestation, Some(subnet_id));

        let current_slot = harness.chain.slot().expect("should get slot");
        let expected_attestation_slot = attestation.data.slot;
        let expected_earliest_permissible_slot =
            current_slot - MinimalEthSpec::slots_per_epoch() - 1;

        if expected_attestation_slot < expected_earliest_permissible_slot {
            assert!(matches!(
                res.err().unwrap(),
                AttnError::PastSlot {
                    attestation_slot,
                    earliest_permissible_slot,
                }
                if attestation_slot == expected_attestation_slot && earliest_permissible_slot == expected_earliest_permissible_slot
            ))
        } else {
            res.expect("should process attestation");
        }
    }
}

#[tokio::test]
async fn unaggregated_attestations_added_to_fork_choice_all_updated() {
    let num_blocks_produced = MinimalEthSpec::slots_per_epoch() * 2 - 1;

    let harness = get_harness(VALIDATOR_COUNT);

    harness
        .extend_chain(
            num_blocks_produced as usize,
            BlockStrategy::OnCanonicalHead,
            AttestationStrategy::AllValidators,
        )
        .await;

    let head = harness.chain.head_snapshot();
    let state = &head.beacon_state;
    let mut fork_choice = harness.chain.canonical_head.fork_choice_write_lock();

    // Move forward a slot so all queued attestations can be processed.
    harness.advance_slot();
    fork_choice
        .update_time(harness.chain.slot().unwrap())
        .unwrap();

    let validators: Vec<usize> = (0..VALIDATOR_COUNT).collect();
    let slots: Vec<Slot> = validators
        .iter()
        .map(|&v| {
            state
                .get_attestation_duties(v, RelativeEpoch::Current)
                .expect("should get attester duties")
                .unwrap()
                .slot
        })
        .collect();
    let validator_slots: Vec<(&usize, Slot)> = validators.iter().zip(slots).collect();

    for (validator, slot) in validator_slots {
        let latest_message = fork_choice.latest_message(*validator);

        assert_eq!(
            latest_message.unwrap().1,
            slot.epoch(MinimalEthSpec::slots_per_epoch()),
            "Latest message slot should be equal to attester duty."
        );

        if slot != num_blocks_produced {
            let block_root = state
                .get_block_root(slot)
                .expect("Should get block root at slot");

            assert_eq!(
                latest_message.unwrap().0,
                *block_root,
                "Latest message block root should be equal to block at slot."
            );
        }
    }
}

async fn run_skip_slot_test(skip_slots: u64) {
    let num_validators = 8;
    let harness_a = get_harness(num_validators);
    let harness_b = get_harness(num_validators);

    for _ in 0..skip_slots {
        harness_a.advance_slot();
        harness_b.advance_slot();
    }

    harness_a
        .extend_chain(
            1,
            BlockStrategy::OnCanonicalHead,
            // No attestation required for test.
            AttestationStrategy::SomeValidators(vec![]),
        )
        .await;

    assert_eq!(
        harness_a.chain.head_snapshot().beacon_block.slot(),
        Slot::new(skip_slots + 1)
    );
    assert_eq!(
        harness_b.chain.head_snapshot().beacon_block.slot(),
        Slot::new(0)
    );

<<<<<<< HEAD
    let status = harness_b
        .chain
        .process_block(
            harness_a.chain.head_snapshot().beacon_block_root,
            harness_a.chain.head_snapshot().beacon_block.clone(),
            CountUnrealized::True,
            NotifyExecutionLayer::Yes,
        )
        .await
        .unwrap();

    let root: Hash256 = status.try_into().unwrap();

    assert_eq!(root, harness_a.chain.head_snapshot().beacon_block_root);
=======
    assert_eq!(
        harness_b
            .chain
            .process_block(
                harness_a.chain.head_snapshot().beacon_block_root,
                harness_a.chain.head_snapshot().beacon_block.clone(),
                NotifyExecutionLayer::Yes,
            )
            .await
            .unwrap(),
        harness_a.chain.head_snapshot().beacon_block_root
    );
>>>>>>> cc780aae

    harness_b.chain.recompute_head_at_current_slot().await;

    assert_eq!(
        harness_b.chain.head_snapshot().beacon_block.slot(),
        Slot::new(skip_slots + 1)
    );
}

#[tokio::test]
async fn produces_and_processes_with_genesis_skip_slots() {
    for i in 0..MinimalEthSpec::slots_per_epoch() * 4 {
        run_skip_slot_test(i).await
    }
}

#[tokio::test]
async fn block_roots_skip_slot_behaviour() {
    let harness = get_harness(VALIDATOR_COUNT);

    // Test should be longer than the block roots to ensure a DB lookup is triggered.
    let chain_length = harness
        .chain
        .head_snapshot()
        .beacon_state
        .block_roots()
        .len() as u64
        * 3;

    let skipped_slots = [1, 6, 7, 10, chain_length];

    // Build a chain with some skip slots.
    for i in 1..=chain_length {
        if i > 1 {
            harness.advance_slot();
        }

        let slot = harness.chain.slot().unwrap().as_u64();

        if !skipped_slots.contains(&slot) {
            harness
                .extend_chain(
                    1,
                    BlockStrategy::OnCanonicalHead,
                    AttestationStrategy::AllValidators,
                )
                .await;
        }
    }

    let mut prev_unskipped_root = None;

    for target_slot in 0..=chain_length {
        if skipped_slots.contains(&target_slot) {
            /*
             * A skip slot
             */
            assert!(
                harness
                    .chain
                    .block_root_at_slot(target_slot.into(), WhenSlotSkipped::None)
                    .unwrap()
                    .is_none(),
                "WhenSlotSkipped::None should return None on a skip slot"
            );

            let skipped_root = harness
                .chain
                .block_root_at_slot(target_slot.into(), WhenSlotSkipped::Prev)
                .unwrap()
                .expect("WhenSlotSkipped::Prev should always return Some");

            assert_eq!(
                skipped_root,
                prev_unskipped_root.expect("test is badly formed"),
                "WhenSlotSkipped::Prev should accurately return the prior skipped block"
            );

            let expected_block = harness
                .chain
                .get_blinded_block(&skipped_root)
                .unwrap()
                .unwrap();

            assert_eq!(
                harness
                    .chain
                    .block_at_slot(target_slot.into(), WhenSlotSkipped::Prev)
                    .unwrap()
                    .unwrap(),
                expected_block,
            );

            assert!(
                harness
                    .chain
                    .block_at_slot(target_slot.into(), WhenSlotSkipped::None)
                    .unwrap()
                    .is_none(),
                "WhenSlotSkipped::None should return None on a skip slot"
            );
        } else {
            /*
             * Not a skip slot
             */
            let skips_none = harness
                .chain
                .block_root_at_slot(target_slot.into(), WhenSlotSkipped::None)
                .unwrap()
                .expect("WhenSlotSkipped::None should return Some for non-skipped block");
            let skips_prev = harness
                .chain
                .block_root_at_slot(target_slot.into(), WhenSlotSkipped::Prev)
                .unwrap()
                .expect("WhenSlotSkipped::Prev should always return Some");
            assert_eq!(
                skips_none, skips_prev,
                "WhenSlotSkipped::None and WhenSlotSkipped::Prev should be equal on non-skipped slot"
            );

            let expected_block = harness
                .chain
                .get_blinded_block(&skips_prev)
                .unwrap()
                .unwrap();

            assert_eq!(
                harness
                    .chain
                    .block_at_slot(target_slot.into(), WhenSlotSkipped::Prev)
                    .unwrap()
                    .unwrap(),
                expected_block
            );

            assert_eq!(
                harness
                    .chain
                    .block_at_slot(target_slot.into(), WhenSlotSkipped::None)
                    .unwrap()
                    .unwrap(),
                expected_block
            );

            prev_unskipped_root = Some(skips_prev);
        }
    }

    /*
     * A future, non-existent slot.
     */

    let future_slot = harness.chain.slot().unwrap() + 1;
    assert_eq!(
        harness.chain.head_snapshot().beacon_block.slot(),
        future_slot - 2,
        "test precondition"
    );
    assert!(
        harness
            .chain
            .block_root_at_slot(future_slot, WhenSlotSkipped::None)
            .unwrap()
            .is_none(),
        "WhenSlotSkipped::None should return None on a future slot"
    );
    assert!(
        harness
            .chain
            .block_root_at_slot(future_slot, WhenSlotSkipped::Prev)
            .unwrap()
            .is_none(),
        "WhenSlotSkipped::Prev should return None on a future slot"
    );
}<|MERGE_RESOLUTION|>--- conflicted
+++ resolved
@@ -680,13 +680,11 @@
         Slot::new(0)
     );
 
-<<<<<<< HEAD
     let status = harness_b
         .chain
         .process_block(
             harness_a.chain.head_snapshot().beacon_block_root,
             harness_a.chain.head_snapshot().beacon_block.clone(),
-            CountUnrealized::True,
             NotifyExecutionLayer::Yes,
         )
         .await
@@ -695,20 +693,6 @@
     let root: Hash256 = status.try_into().unwrap();
 
     assert_eq!(root, harness_a.chain.head_snapshot().beacon_block_root);
-=======
-    assert_eq!(
-        harness_b
-            .chain
-            .process_block(
-                harness_a.chain.head_snapshot().beacon_block_root,
-                harness_a.chain.head_snapshot().beacon_block.clone(),
-                NotifyExecutionLayer::Yes,
-            )
-            .await
-            .unwrap(),
-        harness_a.chain.head_snapshot().beacon_block_root
-    );
->>>>>>> cc780aae
 
     harness_b.chain.recompute_head_at_current_slot().await;
 
