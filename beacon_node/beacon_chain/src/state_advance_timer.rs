//! Provides a timer which runs in the tail-end of each slot and maybe advances the state of the
//! head block forward a single slot.
//!
//! This provides an optimization with the following benefits:
//!
//! 1. Removes the burden of a single, mandatory `per_slot_processing` call from the leading-edge of
//!    block processing. This helps import blocks faster.
//! 2. Allows the node to learn of the shuffling for the next epoch, before the first block from
//!    that epoch has arrived. This helps reduce gossip block propagation times.
//!
//! The downsides to this optimization are:
//!
//! 1. We are required to store an additional `BeaconState` for the head block. This consumes
//!    memory.
//! 2. There's a possibility that the head block is never built upon, causing wasted CPU cycles.
use crate::validator_monitor::HISTORIC_EPOCHS as VALIDATOR_MONITOR_HISTORIC_EPOCHS;
use crate::{
    beacon_chain::ATTESTATION_CACHE_LOCK_TIMEOUT, BeaconChain, BeaconChainError, BeaconChainTypes,
};
use slog::{debug, error, warn, Logger};
use slot_clock::SlotClock;
use state_processing::per_slot_processing;
use std::sync::{
    atomic::{AtomicBool, Ordering},
    Arc,
};
use task_executor::TaskExecutor;
use tokio::time::{sleep, sleep_until, Instant};
use types::{AttestationShufflingId, BeaconStateError, EthSpec, Hash256, RelativeEpoch, Slot};

/// If the head slot is more than `MAX_ADVANCE_DISTANCE` from the current slot, then don't perform
/// the state advancement.
///
/// This avoids doing unnecessary work whilst the node is syncing or has perhaps been put to sleep
/// for some period of time.
const MAX_ADVANCE_DISTANCE: u64 = 4;

/// Similarly for fork choice: avoid the fork choice lookahead during sync.
///
/// The value is set to 256 since this would be just over one slot (12.8s) when syncing at
/// 20 slots/second. Having a single fork-choice run interrupt syncing would have very little
/// impact whilst having 8 epochs without a block is a comfortable grace period.
const MAX_FORK_CHOICE_DISTANCE: u64 = 256;

#[derive(Debug)]
enum Error {
    BeaconChain(BeaconChainError),
    BeaconState(BeaconStateError),
    Store(store::Error),
    HeadMissingFromSnapshotCache(Hash256),
    MaxDistanceExceeded {
        current_slot: Slot,
        head_slot: Slot,
    },
    StateAlreadyAdvanced {
        block_root: Hash256,
    },
    BadStateSlot {
        _state_slot: Slot,
        _current_slot: Slot,
    },
}

impl From<BeaconChainError> for Error {
    fn from(e: BeaconChainError) -> Self {
        Self::BeaconChain(e)
    }
}

impl From<BeaconStateError> for Error {
    fn from(e: BeaconStateError) -> Self {
        Self::BeaconState(e)
    }
}

impl From<store::Error> for Error {
    fn from(e: store::Error) -> Self {
        Self::Store(e)
    }
}

/// Provides a simple thread-safe lock to be used for task co-ordination. Practically equivalent to
/// `Mutex<()>`.
#[derive(Clone)]
struct Lock(Arc<AtomicBool>);

impl Lock {
    /// Instantiate an unlocked self.
    pub fn new() -> Self {
        Self(Arc::new(AtomicBool::new(false)))
    }

    /// Lock self, returning `true` if the lock was already set.
    pub fn lock(&self) -> bool {
        self.0.fetch_or(true, Ordering::SeqCst)
    }

    /// Unlock self.
    pub fn unlock(&self) {
        self.0.store(false, Ordering::SeqCst);
    }
}

/// Spawns the timer described in the module-level documentation.
pub fn spawn_state_advance_timer<T: BeaconChainTypes>(
    executor: TaskExecutor,
    beacon_chain: Arc<BeaconChain<T>>,
    log: Logger,
) {
    executor.spawn(
        state_advance_timer(executor.clone(), beacon_chain, log),
        "state_advance_timer",
    );
}

/// Provides the timer described in the module-level documentation.
async fn state_advance_timer<T: BeaconChainTypes>(
    executor: TaskExecutor,
    beacon_chain: Arc<BeaconChain<T>>,
    log: Logger,
) {
    let is_running = Lock::new();
    let slot_clock = &beacon_chain.slot_clock;
    let slot_duration = slot_clock.slot_duration();

    loop {
        let duration_to_next_slot = match beacon_chain.slot_clock.duration_to_next_slot() {
            Some(duration) => duration,
            None => {
                error!(log, "Failed to read slot clock");
                // If we can't read the slot clock, just wait another slot.
                sleep(slot_duration).await;
                continue;
            }
        };

        // Run the state advance 3/4 of the way through the slot (9s on mainnet).
        let state_advance_offset = slot_duration / 4;
        let state_advance_instant = if duration_to_next_slot > state_advance_offset {
            Instant::now() + duration_to_next_slot - state_advance_offset
        } else {
            // Skip the state advance for the current slot and wait until the next one.
            Instant::now() + duration_to_next_slot + slot_duration - state_advance_offset
        };

        // Run fork choice 23/24s of the way through the slot (11.5s on mainnet).
        // We need to run after the state advance, so use the same condition as above.
        let fork_choice_offset = slot_duration / 24;
        let fork_choice_instant = if duration_to_next_slot > state_advance_offset {
            Instant::now() + duration_to_next_slot - fork_choice_offset
        } else {
            Instant::now() + duration_to_next_slot + slot_duration - fork_choice_offset
        };

        // Wait for the state advance.
        sleep_until(state_advance_instant).await;

        // Compute the current slot here at approx 3/4 through the slot. Even though this slot is
        // only used by fork choice we need to calculate it here rather than after the state
        // advance, in case the state advance flows over into the next slot.
        let current_slot = match beacon_chain.slot() {
            Ok(slot) => slot,
            Err(e) => {
                warn!(
                    log,
                    "Unable to determine slot in state advance timer";
                    "error" => ?e
                );
                // If we can't read the slot clock, just wait another slot.
                sleep(slot_duration).await;
                continue;
            }
        };

        // Only spawn the state advance task if the lock was previously free.
        if !is_running.lock() {
            let log = log.clone();
            let beacon_chain = beacon_chain.clone();
            let is_running = is_running.clone();

            executor.spawn_blocking(
                move || {
                    match advance_head(&beacon_chain, &log) {
                        Ok(()) => (),
                        Err(Error::BeaconChain(e)) => error!(
                            log,
                            "Failed to advance head state";
                            "error" => ?e
                        ),
                        Err(Error::StateAlreadyAdvanced { block_root }) => debug!(
                            log,
                            "State already advanced on slot";
                            "block_root" => ?block_root
                        ),
                        Err(Error::MaxDistanceExceeded {
                            current_slot,
                            head_slot,
                        }) => debug!(
                            log,
                            "Refused to advance head state";
                            "head_slot" => head_slot,
                            "current_slot" => current_slot,
                        ),
                        other => warn!(
                            log,
                            "Did not advance head state";
                            "reason" => ?other
                        ),
                    };

                    // Permit this blocking task to spawn again, next time the timer fires.
                    is_running.unlock();
                },
                "state_advance_blocking",
            );
        } else {
            warn!(
                log,
                "State advance routine overloaded";
                "msg" => "system resources may be overloaded"
            )
        }

        // Run fork choice pre-emptively for the next slot. This processes most of the attestations
        // from this slot off the hot path of block verification and production.
        // Wait for the fork choice instant (which may already be past).
        sleep_until(fork_choice_instant).await;

        let log = log.clone();
        let beacon_chain = beacon_chain.clone();
        let next_slot = current_slot + 1;
        executor.spawn(
            async move {
                // Don't run fork choice during sync.
                if beacon_chain.best_slot() + MAX_FORK_CHOICE_DISTANCE < current_slot {
                    return;
                }

                beacon_chain.recompute_head_at_slot(next_slot).await;

                // Use a blocking task to avoid blocking the core executor whilst waiting for locks
                // in `ForkChoiceSignalTx`.
                beacon_chain.task_executor.clone().spawn_blocking(
                    move || {
                        // Signal block proposal for the next slot (if it happens to be waiting).
                        if let Some(tx) = &beacon_chain.fork_choice_signal_tx {
                            if let Err(e) = tx.notify_fork_choice_complete(next_slot) {
                                warn!(
                                    log,
                                    "Error signalling fork choice waiter";
                                    "error" => ?e,
                                    "slot" => next_slot,
                                );
                            }
                        }
                    },
                    "fork_choice_advance_signal_tx",
                );
            },
            "fork_choice_advance",
        );
    }
}

fn advance_head<T: BeaconChainTypes>(
    beacon_chain: &Arc<BeaconChain<T>>,
    log: &Logger,
) -> Result<(), Error> {
    let current_slot = beacon_chain.slot()?;

    // These brackets ensure that the `head_slot` value is dropped before we run fork choice and
    // potentially invalidate it.
    //
    // Fork-choice is not run *before* this function to avoid unnecessary calls whilst syncing.
    {
        let head_slot = beacon_chain.best_slot();

        // Don't run this when syncing or if lagging too far behind.
        if head_slot + MAX_ADVANCE_DISTANCE < current_slot {
            return Err(Error::MaxDistanceExceeded {
                current_slot,
                head_slot,
            });
        }
    }

<<<<<<< HEAD
    let head_info = beacon_chain.head_info()?;
    let head_block_root = head_info.block_root;
=======
    let head_root = beacon_chain.head_beacon_block_root();

    let (head_slot, head_state_root, mut state) = match beacon_chain
        .snapshot_cache
        .try_write_for(BLOCK_PROCESSING_CACHE_LOCK_TIMEOUT)
        .ok_or(BeaconChainError::SnapshotCacheLockTimeout)?
        .get_for_state_advance(head_root)
    {
        StateAdvance::AlreadyAdvanced => {
            return Err(Error::StateAlreadyAdvanced {
                block_root: head_root,
            })
        }
        StateAdvance::BlockNotFound => return Err(Error::HeadMissingFromSnapshotCache(head_root)),
        StateAdvance::State {
            state,
            state_root,
            block_slot,
        } => (block_slot, state_root, *state),
    };
>>>>>>> 7d3948c8

    let (head_state_root, mut state) = beacon_chain
        .store
        .get_advanced_state(head_block_root, current_slot, head_info.state_root)?
        .ok_or(Error::HeadMissingFromSnapshotCache(head_block_root))?;

    if state.slot() == current_slot + 1 {
        return Err(Error::StateAlreadyAdvanced {
            block_root: head_block_root,
        });
    } else if state.slot() != current_slot {
        // Protect against advancing a state more than a single slot.
        //
        // Advancing more than one slot without storing the intermediate state would corrupt the
        // database. Future works might store temporary, intermediate states inside this function.
        return Err(Error::BadStateSlot {
            _state_slot: state.slot(),
            _current_slot: current_slot,
        });
    }

    let initial_slot = state.slot();
    let initial_epoch = state.current_epoch();

    // Advance the state a single slot.
    if let Some(summary) =
        per_slot_processing(&mut state, Some(head_state_root), &beacon_chain.spec)
            .map_err(BeaconChainError::from)?
    {
        // Expose Prometheus metrics.
        if let Err(e) = summary.observe_metrics() {
            error!(
                log,
                "Failed to observe epoch summary metrics";
                "src" => "state_advance_timer",
                "error" => ?e
            );
        }

        // Only notify the validator monitor for recent blocks.
        if state.current_epoch() + VALIDATOR_MONITOR_HISTORIC_EPOCHS as u64
            >= current_slot.epoch(T::EthSpec::slots_per_epoch())
        {
            // Potentially create logs/metrics for locally monitored validators.
            if let Err(e) = beacon_chain
                .validator_monitor
                .read()
                .process_validator_statuses(state.current_epoch(), &summary, &beacon_chain.spec)
            {
                error!(
                    log,
                    "Unable to process validator statuses";
                    "error" => ?e
                );
            }
        }
    }

    debug!(
        log,
        "Advanced head state one slot";
        "head_block_root" => ?head_block_root,
        "state_slot" => state.slot(),
        "current_slot" => current_slot,
    );

    // Build the current epoch cache, to prepare to compute proposer duties.
    state
        .build_committee_cache(RelativeEpoch::Current, &beacon_chain.spec)
        .map_err(BeaconChainError::from)?;
    // Build the next epoch cache, to prepare to compute attester duties.
    state
        .build_committee_cache(RelativeEpoch::Next, &beacon_chain.spec)
        .map_err(BeaconChainError::from)?;

    // If the `pre_state` is in a later epoch than `state`, pre-emptively add the proposer shuffling
    // for the state's current epoch and the committee cache for the state's next epoch.
    if initial_epoch < state.current_epoch() {
        // Update the proposer cache.
        //
        // We supply the `head_block_root` as the decision block since the prior `if` statement guarantees
        // the head root is the latest block from the prior epoch.
        beacon_chain
            .beacon_proposer_cache
            .lock()
            .insert(
                state.current_epoch(),
                head_block_root,
                state
                    .get_beacon_proposer_indices(&beacon_chain.spec)
                    .map_err(BeaconChainError::from)?,
                state.fork(),
            )
            .map_err(BeaconChainError::from)?;

        // Update the attester cache.
        let shuffling_id =
            AttestationShufflingId::new(head_block_root, &state, RelativeEpoch::Next)
                .map_err(BeaconChainError::from)?;
        let committee_cache = state
            .committee_cache(RelativeEpoch::Next)
            .map_err(BeaconChainError::from)?;
        beacon_chain
            .shuffling_cache
            .try_write_for(ATTESTATION_CACHE_LOCK_TIMEOUT)
            .ok_or(BeaconChainError::AttestationCacheLockTimeout)?
            .insert(shuffling_id.clone(), committee_cache);

        debug!(
            log,
            "Primed proposer and attester caches";
            "head_block_root" => ?head_block_root,
            "next_epoch_shuffling_root" => ?shuffling_id.shuffling_decision_block,
            "state_epoch" => state.current_epoch(),
            "current_epoch" => current_slot.epoch(T::EthSpec::slots_per_epoch()),
        );
    }

    // Apply the state to the attester cache, if the cache deems it interesting.
    beacon_chain
        .attester_cache
        .maybe_cache_state(&state, head_block_root, &beacon_chain.spec)
        .map_err(BeaconChainError::from)?;

    let final_slot = state.slot();

    // Write the advanced state to the database.
    let advanced_state_root = state.update_tree_hash_cache()?;
    beacon_chain.store.put_state(&advanced_state_root, &state)?;

    debug!(
        log,
        "Completed state advance";
        "head_block_root" => ?head_block_root,
        "advanced_slot" => final_slot,
        "initial_slot" => initial_slot,
    );

    Ok(())
}

#[cfg(test)]
mod tests {
    use super::*;

    #[test]
    fn lock() {
        let lock = Lock::new();
        assert!(!lock.lock());
        assert!(lock.lock());
        assert!(lock.lock());
        lock.unlock();
        assert!(!lock.lock());
        assert!(lock.lock());
    }
}<|MERGE_RESOLUTION|>--- conflicted
+++ resolved
@@ -284,35 +284,14 @@
         }
     }
 
-<<<<<<< HEAD
-    let head_info = beacon_chain.head_info()?;
-    let head_block_root = head_info.block_root;
-=======
-    let head_root = beacon_chain.head_beacon_block_root();
-
-    let (head_slot, head_state_root, mut state) = match beacon_chain
-        .snapshot_cache
-        .try_write_for(BLOCK_PROCESSING_CACHE_LOCK_TIMEOUT)
-        .ok_or(BeaconChainError::SnapshotCacheLockTimeout)?
-        .get_for_state_advance(head_root)
-    {
-        StateAdvance::AlreadyAdvanced => {
-            return Err(Error::StateAlreadyAdvanced {
-                block_root: head_root,
-            })
-        }
-        StateAdvance::BlockNotFound => return Err(Error::HeadMissingFromSnapshotCache(head_root)),
-        StateAdvance::State {
-            state,
-            state_root,
-            block_slot,
-        } => (block_slot, state_root, *state),
+    let (head_block_root, head_block_state_root) = {
+        let snapshot = beacon_chain.head_snapshot();
+        (snapshot.beacon_block_root, snapshot.beacon_state_root())
     };
->>>>>>> 7d3948c8
 
     let (head_state_root, mut state) = beacon_chain
         .store
-        .get_advanced_state(head_block_root, current_slot, head_info.state_root)?
+        .get_advanced_state(head_block_root, current_slot, head_block_state_root)?
         .ok_or(Error::HeadMissingFromSnapshotCache(head_block_root))?;
 
     if state.slot() == current_slot + 1 {
