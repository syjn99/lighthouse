use crate::data_availability_checker::AvailableBlock;
use crate::{errors::BeaconChainError as Error, metrics, BeaconChain, BeaconChainTypes};
use itertools::Itertools;
use slog::debug;
use state_processing::{
    per_block_processing::ParallelSignatureSets,
    signature_sets::{block_proposal_signature_set_from_parts, Error as SignatureSetError},
};
use std::borrow::Cow;
use std::iter;
use std::time::Duration;
use store::{get_key_for_col, AnchorInfo, BlobInfo, DBColumn, KeyValueStore, KeyValueStoreOp};
use types::{Hash256, Slot};

/// Use a longer timeout on the pubkey cache.
///
/// It's ok if historical sync is stalled due to writes from forwards block processing.
const PUBKEY_CACHE_LOCK_TIMEOUT: Duration = Duration::from_secs(30);

#[derive(Debug)]
pub enum HistoricalBlockError {
    /// Block is not available (only returned when fetching historic blocks).
    BlockOutOfRange { slot: Slot, oldest_block_slot: Slot },
    /// Block root mismatch, caller should retry with different blocks.
    MismatchedBlockRoot {
        block_root: Hash256,
        expected_block_root: Hash256,
    },
    /// Bad signature, caller should retry with different blocks.
    SignatureSet(SignatureSetError),
    /// Bad signature, caller should retry with different blocks.
    InvalidSignature,
    /// Transitory error, caller should retry with the same blocks.
    ValidatorPubkeyCacheTimeout,
    /// No historical sync needed.
    NoAnchorInfo,
    /// Logic error: should never occur.
    IndexOutOfBounds,
}

impl<T: BeaconChainTypes> BeaconChain<T> {
    /// Store a batch of historical blocks in the database.
    ///
    /// The `blocks` should be given in slot-ascending order. One of the blocks should have a block
    /// root corresponding to the `oldest_block_parent` from the store's `AnchorInfo`.
    ///
    /// The block roots and proposer signatures are verified. If any block doesn't match the parent
    /// root listed in its successor, then the whole batch will be discarded and
    /// `MismatchedBlockRoot` will be returned. If any proposer signature is invalid then
    /// `SignatureSetError` or `InvalidSignature` will be returned.
    ///
    /// To align with sync we allow some excess blocks with slots greater than or equal to
    /// `oldest_block_slot` to be provided. They will be ignored without being checked.
    ///
    /// This function should not be called concurrently with any other function that mutates
    /// the anchor info (including this function itself). If a concurrent mutation occurs that
    /// would violate consistency then an `AnchorInfoConcurrentMutation` error will be returned.
    ///
    /// Return the number of blocks successfully imported.
    pub fn import_historical_block_batch(
        &self,
        mut blocks: Vec<AvailableBlock<T::EthSpec>>,
    ) -> Result<usize, Error> {
        let anchor_info = self
            .store
            .get_anchor_info()
            .ok_or(HistoricalBlockError::NoAnchorInfo)?;
        let blob_info = self.store.get_blob_info();

        // Take all blocks with slots less than the oldest block slot.
        let num_relevant = blocks.partition_point(|available_block| {
            available_block.block().slot() < anchor_info.oldest_block_slot
        });

        let total_blocks = blocks.len();
        blocks.truncate(num_relevant);
        let blocks_to_import = blocks;

        if blocks_to_import.len() != total_blocks {
            debug!(
                self.log,
                "Ignoring some historic blocks";
                "oldest_block_slot" => anchor_info.oldest_block_slot,
                "total_blocks" => total_blocks,
                "ignored" => total_blocks.saturating_sub(blocks_to_import.len()),
            );
        }

        if blocks_to_import.is_empty() {
            return Ok(0);
        }

        let n_blobs_lists_to_import = blocks_to_import
            .iter()
            .filter(|available_block| available_block.blobs().is_some())
            .count();

        let mut expected_block_root = anchor_info.oldest_block_parent;
        let mut prev_block_slot = anchor_info.oldest_block_slot;

        let mut new_oldest_blob_slot = blob_info.oldest_blob_slot;

        let mut blob_batch = Vec::with_capacity(n_blobs_lists_to_import);
        let mut cold_batch = Vec::with_capacity(blocks_to_import.len());
        let mut hot_batch = Vec::with_capacity(blocks_to_import.len());
        let mut signed_blocks = Vec::with_capacity(blocks_to_import.len());

        for available_block in blocks_to_import.into_iter().rev() {
            let (block_root, block, maybe_blobs) = available_block.deconstruct();

            if block_root != expected_block_root {
                return Err(HistoricalBlockError::MismatchedBlockRoot {
                    block_root,
                    expected_block_root,
                }
                .into());
            }

            let blinded_block = block.clone_as_blinded();
            // Store block in the freezer database without payload.
            self.store.blinded_block_as_cold_kv_store_ops(
                &block_root,
                &blinded_block,
                &mut cold_batch,
            )?;
            // Store the blobs too
            if let Some(blobs) = maybe_blobs {
                new_oldest_blob_slot = Some(block.slot());
                self.store
                    .blobs_as_kv_store_ops(&block_root, blobs, &mut blob_batch);
            }

            // Store block roots, including at all skip slots in the freezer DB.
            for slot in (block.slot().as_usize() + 1..prev_block_slot.as_usize()).rev() {
                cold_batch.push(KeyValueStoreOp::PutKeyValue(
                    get_key_for_col(DBColumn::BeaconBlockRoots.into(), &slot.to_be_bytes()),
                    block_root.as_bytes().to_vec(),
                ));
            }

            prev_block_slot = block.slot();
            expected_block_root = block.message().parent_root();

            // If we've reached genesis, add the genesis block root to the batch for all slots
            // between 0 and the first block slot, and set the anchor slot to 0 to indicate
            // completion.
            if expected_block_root == self.genesis_block_root {
                let genesis_slot = self.spec.genesis_slot;
                for slot in genesis_slot.as_u64()..block.slot().as_u64() {
                    cold_batch.push(KeyValueStoreOp::PutKeyValue(
                        get_key_for_col(DBColumn::BeaconBlockRoots.into(), &slot.to_be_bytes()),
                        self.genesis_block_root.as_bytes().to_vec(),
                    ));
                }
                prev_block_slot = genesis_slot;
                expected_block_root = Hash256::zero();
                break;
            }
            signed_blocks.push(block);
        }
        // these were pushed in reverse order so we reverse again
        signed_blocks.reverse();

        // Verify signatures in one batch, holding the pubkey cache lock for the shortest duration
        // possible. For each block fetch the parent root from its successor. Slicing from index 1
        // is safe because we've already checked that `blocks_to_import` is non-empty.
        let sig_timer = metrics::start_timer(&metrics::BACKFILL_SIGNATURE_TOTAL_TIMES);
        let setup_timer = metrics::start_timer(&metrics::BACKFILL_SIGNATURE_SETUP_TIMES);
        let pubkey_cache = self
            .validator_pubkey_cache
            .try_read_for(PUBKEY_CACHE_LOCK_TIMEOUT)
            .ok_or(HistoricalBlockError::ValidatorPubkeyCacheTimeout)?;
        let block_roots = signed_blocks
            .get(1..)
            .ok_or(HistoricalBlockError::IndexOutOfBounds)?
            .iter()
            .map(|block| block.parent_root())
            .chain(iter::once(anchor_info.oldest_block_parent));
        let signature_set = signed_blocks
            .iter()
            .zip_eq(block_roots)
            .filter(|&(_block, block_root)| (block_root != self.genesis_block_root))
            .map(|(block, block_root)| {
                block_proposal_signature_set_from_parts(
                    block,
                    Some(block_root),
                    block.message().proposer_index(),
                    &self.spec.fork_at_epoch(block.message().epoch()),
                    self.genesis_validators_root,
                    |validator_index| pubkey_cache.get(validator_index).cloned().map(Cow::Owned),
                    &self.spec,
                )
            })
            .collect::<Result<Vec<_>, _>>()
            .map_err(HistoricalBlockError::SignatureSet)
            .map(ParallelSignatureSets::from)?;
        drop(pubkey_cache);
        drop(setup_timer);

        let verify_timer = metrics::start_timer(&metrics::BACKFILL_SIGNATURE_VERIFY_TIMES);
        if !signature_set.verify() {
            return Err(HistoricalBlockError::InvalidSignature.into());
        }
        drop(verify_timer);
        drop(sig_timer);

<<<<<<< HEAD
        // Write the I/O batch to disk.
=======
        // Write the I/O batches to disk, writing the blocks themselves first, as it's better
        // for the hot DB to contain extra blocks than for the cold DB to point to blocks that
        // do not exist.
        self.store.blobs_db.do_atomically(blob_batch)?;
        self.store.hot_db.do_atomically(hot_batch)?;
>>>>>>> 1be52536
        self.store.cold_db.do_atomically(cold_batch)?;

        let mut anchor_and_blob_batch = Vec::with_capacity(2);

        // Update the blob info.
        if new_oldest_blob_slot != blob_info.oldest_blob_slot {
            if let Some(oldest_blob_slot) = new_oldest_blob_slot {
                let new_blob_info = BlobInfo {
                    oldest_blob_slot: Some(oldest_blob_slot),
                    ..blob_info.clone()
                };
                anchor_and_blob_batch.push(
                    self.store
                        .compare_and_set_blob_info(blob_info, new_blob_info)?,
                );
            }
        }

        // Update the anchor.
        let new_anchor = AnchorInfo {
            oldest_block_slot: prev_block_slot,
            oldest_block_parent: expected_block_root,
            ..anchor_info
        };
        let backfill_complete = new_anchor.block_backfill_complete(self.genesis_backfill_slot);
        anchor_and_blob_batch.push(
            self.store
                .compare_and_set_anchor_info(Some(anchor_info), Some(new_anchor))?,
        );
        self.store.hot_db.do_atomically(anchor_and_blob_batch)?;

        // If backfill has completed and the chain is configured to reconstruct historic states,
        // send a message to the background migrator instructing it to begin reconstruction.
        // This can only happen if we have backfilled all the way to genesis.
        if backfill_complete
            && self.genesis_backfill_slot == Slot::new(0)
            && self.config.reconstruct_historic_states
        {
            self.store_migrator.process_reconstruction();
        }

        Ok(num_relevant)
    }
}<|MERGE_RESOLUTION|>--- conflicted
+++ resolved
@@ -102,7 +102,6 @@
 
         let mut blob_batch = Vec::with_capacity(n_blobs_lists_to_import);
         let mut cold_batch = Vec::with_capacity(blocks_to_import.len());
-        let mut hot_batch = Vec::with_capacity(blocks_to_import.len());
         let mut signed_blocks = Vec::with_capacity(blocks_to_import.len());
 
         for available_block in blocks_to_import.into_iter().rev() {
@@ -204,15 +203,8 @@
         drop(verify_timer);
         drop(sig_timer);
 
-<<<<<<< HEAD
-        // Write the I/O batch to disk.
-=======
-        // Write the I/O batches to disk, writing the blocks themselves first, as it's better
-        // for the hot DB to contain extra blocks than for the cold DB to point to blocks that
-        // do not exist.
+        // Write the I/O batches to disk.
         self.store.blobs_db.do_atomically(blob_batch)?;
-        self.store.hot_db.do_atomically(hot_batch)?;
->>>>>>> 1be52536
         self.store.cold_db.do_atomically(cold_batch)?;
 
         let mut anchor_and_blob_batch = Vec::with_capacity(2);
