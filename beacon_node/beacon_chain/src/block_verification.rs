--- conflicted
+++ resolved
@@ -52,12 +52,8 @@
 use crate::validator_pubkey_cache::ValidatorPubkeyCache;
 use crate::{
     beacon_chain::{
-<<<<<<< HEAD
-        BeaconForkChoice, MAXIMUM_GOSSIP_CLOCK_DISPARITY, VALIDATOR_PUBKEY_CACHE_LOCK_TIMEOUT,
-=======
-        BeaconForkChoice, ForkChoiceError, BLOCK_PROCESSING_CACHE_LOCK_TIMEOUT,
-        MAXIMUM_GOSSIP_CLOCK_DISPARITY, VALIDATOR_PUBKEY_CACHE_LOCK_TIMEOUT,
->>>>>>> 22115049
+        BeaconForkChoice, ForkChoiceError, MAXIMUM_GOSSIP_CLOCK_DISPARITY,
+        VALIDATOR_PUBKEY_CACHE_LOCK_TIMEOUT,
     },
     metrics, BeaconChain, BeaconChainError, BeaconChainTypes,
 };
@@ -555,17 +551,11 @@
 
     let mut signature_verified_blocks = Vec::with_capacity(chain_segment.len());
 
-    let mut signature_verified_blocks = Vec::with_capacity(chain_segment.len());
-
     for (block_root, block) in &chain_segment {
         let mut consensus_context =
             ConsensusContext::new(block.slot()).set_current_block_root(*block_root);
 
-<<<<<<< HEAD
-        signature_verifier.include_all_signatures(&block, &mut consensus_context)?;
-=======
         signature_verifier.include_all_signatures(block, &mut consensus_context)?;
->>>>>>> 22115049
 
         // Save the block and its consensus context. The context will have had its proposer index
         // and attesting indices filled in, which can be used to accelerate later block processing.
@@ -963,12 +953,6 @@
         let mut consensus_context =
             ConsensusContext::new(block.slot()).set_current_block_root(block_root);
 
-<<<<<<< HEAD
-=======
-        let mut consensus_context =
-            ConsensusContext::new(block.slot()).set_current_block_root(block_root);
-
->>>>>>> 22115049
         signature_verifier.include_all_signatures(&block, &mut consensus_context)?;
 
         if signature_verifier.verify().is_ok() {
