use crate::block_verification::{
    cheap_state_advance_to_obtain_committees, get_validator_pubkey_cache, process_block_slash_info,
    BlockSlashInfo,
};
<<<<<<< HEAD
use crate::kzg_utils::validate_data_column;
=======
use crate::kzg_utils::validate_data_columns;
>>>>>>> 677f96a3
use crate::{metrics, BeaconChain, BeaconChainError, BeaconChainTypes};
use derivative::Derivative;
use fork_choice::ProtoBlock;
use kzg::{Error as KzgError, Kzg};
use proto_array::Block;
use slasher::test_utils::E;
use slog::debug;
use slot_clock::SlotClock;
use ssz_derive::{Decode, Encode};
use std::iter;
use std::sync::Arc;
use types::data_column_sidecar::{ColumnIndex, DataColumnIdentifier};
use types::{
    BeaconStateError, ChainSpec, DataColumnSidecar, DataColumnSubnetId, EthSpec, Hash256,
    RuntimeVariableList, SignedBeaconBlockHeader, Slot,
};

/// An error occurred while validating a gossip data column.
#[derive(Debug)]
pub enum GossipDataColumnError {
    /// There was an error whilst processing the data column. It is not known if it is
    /// valid or invalid.
    ///
    /// ## Peer scoring
    ///
    /// We were unable to process this data column due to an internal error. It's
    /// unclear if the data column is valid.
    BeaconChainError(BeaconChainError),
    /// The proposal signature in invalid.
    ///
    /// ## Peer scoring
    ///
    /// The data column is invalid and the peer is faulty.
    ProposalSignatureInvalid,
    /// The proposal_index corresponding to data column.beacon_block_root is not known.
    ///
    /// ## Peer scoring
    ///
    /// The data column is invalid and the peer is faulty.
    UnknownValidator(u64),
    /// The provided data column is not from a later slot than its parent.
    ///
    /// ## Peer scoring
    ///
    /// The data column is invalid and the peer is faulty.
    IsNotLaterThanParent {
        data_column_slot: Slot,
        parent_slot: Slot,
    },
    /// `Kzg` struct hasn't been initialized. This is an internal error.
    ///
    /// ## Peer scoring
    ///
    /// The peer isn't faulty, This is an internal error.
    KzgNotInitialized,
    /// The kzg verification failed.
    ///
    /// ## Peer scoring
    ///
    /// The data column sidecar is invalid and the peer is faulty.
    InvalidKzgProof(kzg::Error),
    /// The column was gossiped over an incorrect subnet.
    ///
    /// ## Peer scoring
    ///
    /// The column is invalid or the peer is faulty.
    InvalidSubnetId { received: u64, expected: u64 },
    /// The column sidecar is from a slot that is later than the current slot (with respect to the
    /// gossip clock disparity).
    ///
    /// ## Peer scoring
    ///
    /// Assuming the local clock is correct, the peer has sent an invalid message.
    FutureSlot {
        message_slot: Slot,
        latest_permissible_slot: Slot,
    },
    /// The sidecar corresponds to a slot older than the finalized head slot.
    ///
    /// ## Peer scoring
    ///
    /// It's unclear if this column is valid, but this column is for a finalized slot and is
    /// therefore useless to us.
    PastFinalizedSlot {
        column_slot: Slot,
        finalized_slot: Slot,
    },
    /// The pubkey cache timed out.
    ///
    /// ## Peer scoring
    ///
    /// The column sidecar may be valid, this is an internal error.
    PubkeyCacheTimeout,
    /// The proposer index specified in the sidecar does not match the locally computed
    /// proposer index.
    ///
    /// ## Peer scoring
    ///
    /// The column is invalid and the peer is faulty.
    ProposerIndexMismatch { sidecar: usize, local: usize },
    /// The provided columns's parent block is unknown.
    ///
    /// ## Peer scoring
    ///
    /// We cannot process the columns without validating its parent, the peer isn't necessarily faulty.
    ParentUnknown { parent_root: Hash256 },
    /// The column conflicts with finalization, no need to propagate.
    ///
    /// ## Peer scoring
    ///
    /// It's unclear if this column is valid, but it conflicts with finality and shouldn't be
    /// imported.
    NotFinalizedDescendant { block_parent_root: Hash256 },
    /// Invalid kzg commitment inclusion proof
    ///
    /// ## Peer scoring
    ///
    /// The column sidecar is invalid and the peer is faulty
    InvalidInclusionProof,
    /// A column has already been seen for the given `(sidecar.block_root, sidecar.index)` tuple
    /// over gossip or no gossip sources.
    ///
    /// ## Peer scoring
    ///
    /// The peer isn't faulty, but we do not forward it over gossip.
    PriorKnown {
        proposer: u64,
        slot: Slot,
        index: ColumnIndex,
    },
}

impl From<BeaconChainError> for GossipDataColumnError {
    fn from(e: BeaconChainError) -> Self {
        GossipDataColumnError::BeaconChainError(e)
    }
}

impl From<BeaconStateError> for GossipDataColumnError {
    fn from(e: BeaconStateError) -> Self {
        GossipDataColumnError::BeaconChainError(BeaconChainError::BeaconStateError(e))
    }
}

pub type GossipVerifiedDataColumnList<T> = RuntimeVariableList<GossipVerifiedDataColumn<T>>;

/// A wrapper around a `DataColumnSidecar` that indicates it has been approved for re-gossiping on
/// the p2p network.
#[derive(Debug)]
pub struct GossipVerifiedDataColumn<T: BeaconChainTypes> {
    block_root: Hash256,
    data_column: KzgVerifiedDataColumn<T::EthSpec>,
}

impl<T: BeaconChainTypes> GossipVerifiedDataColumn<T> {
    pub fn new(
        column_sidecar: Arc<DataColumnSidecar<T::EthSpec>>,
        subnet_id: u64,
        chain: &BeaconChain<T>,
    ) -> Result<Self, GossipDataColumnError> {
        let header = column_sidecar.signed_block_header.clone();
        // We only process slashing info if the gossip verification failed
        // since we do not process the data column any further in that case.
        validate_data_column_sidecar_for_gossip(column_sidecar, subnet_id, chain).map_err(|e| {
            process_block_slash_info::<_, GossipDataColumnError>(
                chain,
                BlockSlashInfo::from_early_error_data_column(header, e),
            )
        })
    }

    pub fn id(&self) -> DataColumnIdentifier {
        DataColumnIdentifier {
            block_root: self.block_root,
            index: self.data_column.index(),
        }
    }

    pub fn as_data_column(&self) -> &DataColumnSidecar<T::EthSpec> {
        self.data_column.as_data_column()
    }

    /// This is cheap as we're calling clone on an Arc
    pub fn clone_data_column(&self) -> Arc<DataColumnSidecar<T::EthSpec>> {
        self.data_column.clone_data_column()
    }

    pub fn block_root(&self) -> Hash256 {
        self.block_root
    }

    pub fn slot(&self) -> Slot {
        self.data_column.data.slot()
    }

    pub fn index(&self) -> ColumnIndex {
        self.data_column.data.index
    }

    pub fn signed_block_header(&self) -> SignedBeaconBlockHeader {
        self.data_column.data.signed_block_header.clone()
    }

    pub fn into_inner(self) -> KzgVerifiedDataColumn<T::EthSpec> {
        self.data_column
    }
}

/// Wrapper over a `DataColumnSidecar` for which we have completed kzg verification.
#[derive(Debug, Derivative, Clone, Encode, Decode)]
#[derivative(PartialEq, Eq)]
#[ssz(struct_behaviour = "transparent")]
pub struct KzgVerifiedDataColumn<E: EthSpec> {
    data: Arc<DataColumnSidecar<E>>,
}

impl<E: EthSpec> KzgVerifiedDataColumn<E> {
    pub fn new(data_column: Arc<DataColumnSidecar<E>>, kzg: &Kzg) -> Result<Self, KzgError> {
        verify_kzg_for_data_column(data_column, kzg)
    }
    pub fn to_data_column(self) -> Arc<DataColumnSidecar<E>> {
        self.data
    }
    pub fn as_data_column(&self) -> &DataColumnSidecar<E> {
        &self.data
    }
    /// This is cheap as we're calling clone on an Arc
    pub fn clone_data_column(&self) -> Arc<DataColumnSidecar<E>> {
        self.data.clone()
    }

    pub fn index(&self) -> ColumnIndex {
        self.data.index
    }
}

pub type CustodyDataColumnList<E> = RuntimeVariableList<CustodyDataColumn<E>>;

/// Data column that we must custody
#[derive(Debug, Derivative, Clone, Encode, Decode)]
#[derivative(PartialEq, Eq, Hash(bound = "E: EthSpec"))]
#[ssz(struct_behaviour = "transparent")]
pub struct CustodyDataColumn<E: EthSpec> {
    data: Arc<DataColumnSidecar<E>>,
}

impl<E: EthSpec> CustodyDataColumn<E> {
    /// Mark a column as custody column. Caller must ensure that our current custody requirements
    /// include this column
    pub fn from_asserted_custody(data: Arc<DataColumnSidecar<E>>) -> Self {
        Self { data }
    }

    pub fn into_inner(self) -> Arc<DataColumnSidecar<E>> {
        self.data
    }
    pub fn as_data_column(&self) -> &Arc<DataColumnSidecar<E>> {
        &self.data
    }
    /// This is cheap as we're calling clone on an Arc
    pub fn clone_arc(&self) -> Arc<DataColumnSidecar<E>> {
        self.data.clone()
    }
    pub fn index(&self) -> u64 {
        self.data.index
    }
}

/// Data column that we must custody and has completed kzg verification
#[derive(Debug, Derivative, Clone, Encode, Decode)]
#[derivative(PartialEq, Eq)]
#[ssz(struct_behaviour = "transparent")]
pub struct KzgVerifiedCustodyDataColumn<E: EthSpec> {
    data: Arc<DataColumnSidecar<E>>,
}

impl<E: EthSpec> KzgVerifiedCustodyDataColumn<E> {
    /// Mark a column as custody column. Caller must ensure that our current custody requirements
    /// include this column
    pub fn from_asserted_custody(kzg_verified: KzgVerifiedDataColumn<E>) -> Self {
        Self {
            data: kzg_verified.to_data_column(),
        }
    }

    /// Verify a column already marked as custody column
    pub fn new(data_column: CustodyDataColumn<E>, kzg: &Kzg) -> Result<Self, KzgError> {
        verify_kzg_for_data_column(data_column.clone_arc(), kzg)?;
        Ok(Self {
            data: data_column.data,
        })
    }

    pub fn reconstruct_columns(
        kzg: &Kzg,
        partial_set_of_columns: &[Self],
        spec: &ChainSpec,
    ) -> Result<Vec<Self>, KzgError> {
        // Will only return an error if:
        // - < 50% of columns
        // - There are duplicates
        let all_data_columns = DataColumnSidecar::reconstruct(
            kzg,
            &partial_set_of_columns
                .iter()
                .map(|d| d.clone_arc())
                .collect::<Vec<_>>(),
            spec,
        )?;

        Ok(all_data_columns
            .into_iter()
            .map(|d| {
                KzgVerifiedCustodyDataColumn::from_asserted_custody(KzgVerifiedDataColumn {
                    data: d,
                })
            })
            .collect::<Vec<_>>())
    }

    pub fn into_inner(self) -> Arc<DataColumnSidecar<E>> {
        self.data
    }
<<<<<<< HEAD
    pub fn as_data_column(&self) -> &DataColumnSidecar<E> {
        &self.data
    }
    /// This is cheap as we're calling clone on an Arc
    pub fn clone_arc(&self) -> Arc<DataColumnSidecar<E>> {
        self.data.clone()
    }
    pub fn index(&self) -> ColumnIndex {
        self.data.index
    }
=======

    pub fn as_data_column(&self) -> &DataColumnSidecar<E> {
        &self.data
    }
    pub fn clone_arc(&self) -> Arc<DataColumnSidecar<E>> {
        self.data.clone()
    }
>>>>>>> 677f96a3
}

/// Complete kzg verification for a `DataColumnSidecar`.
///
/// Returns an error if the kzg verification check fails.
pub fn verify_kzg_for_data_column<E: EthSpec>(
    data_column: Arc<DataColumnSidecar<E>>,
    kzg: &Kzg,
) -> Result<KzgVerifiedDataColumn<E>, KzgError> {
    let _timer = metrics::start_timer(&metrics::KZG_VERIFICATION_DATA_COLUMN_SINGLE_TIMES);
<<<<<<< HEAD
    validate_data_column(kzg, iter::once(&data_column))?;
=======
    validate_data_columns(kzg, iter::once(&data_column))?;
>>>>>>> 677f96a3
    Ok(KzgVerifiedDataColumn { data: data_column })
}

/// Complete kzg verification for a list of `DataColumnSidecar`s.
/// Returns an error if any of the `DataColumnSidecar`s fails kzg verification.
///
/// Note: This function should be preferred over calling `verify_kzg_for_data_column`
/// in a loop since this function kzg verifies a list of data columns more efficiently.
pub fn verify_kzg_for_data_column_list<'a, E: EthSpec, I>(
    data_column_iter: I,
    kzg: &'a Kzg,
) -> Result<(), KzgError>
where
    I: Iterator<Item = &'a Arc<DataColumnSidecar<E>>> + Clone,
{
    let _timer = metrics::start_timer(&metrics::KZG_VERIFICATION_DATA_COLUMN_BATCH_TIMES);
<<<<<<< HEAD
    validate_data_column(kzg, data_column_iter)?;
=======
    validate_data_columns(kzg, data_column_iter)?;
>>>>>>> 677f96a3
    Ok(())
}

pub fn validate_data_column_sidecar_for_gossip<T: BeaconChainTypes>(
    data_column: Arc<DataColumnSidecar<T::EthSpec>>,
    subnet: u64,
    chain: &BeaconChain<T>,
) -> Result<GossipVerifiedDataColumn<T>, GossipDataColumnError> {
    let column_slot = data_column.slot();

    verify_index_matches_subnet(&data_column, subnet, &chain.spec)?;
    verify_sidecar_not_from_future_slot(chain, column_slot)?;
    verify_slot_greater_than_latest_finalized_slot(chain, column_slot)?;
    verify_is_first_sidecar(chain, &data_column)?;
    verify_column_inclusion_proof(&data_column)?;
    let parent_block = verify_parent_block_and_finalized_descendant(data_column.clone(), chain)?;
    verify_slot_higher_than_parent(&parent_block, column_slot)?;
    verify_proposer_and_signature(&data_column, &parent_block, chain)?;

    let kzg = chain
        .kzg
        .clone()
        .ok_or(GossipDataColumnError::KzgNotInitialized)?;
    let kzg_verified_data_column = verify_kzg_for_data_column(data_column.clone(), &kzg)
        .map_err(GossipDataColumnError::InvalidKzgProof)?;

    chain
        .observed_slashable
        .write()
        .observe_slashable(
            column_slot,
            data_column.block_proposer_index(),
            data_column.block_root(),
        )
        .map_err(|e| GossipDataColumnError::BeaconChainError(e.into()))?;

    Ok(GossipVerifiedDataColumn {
        block_root: data_column.block_root(),
        data_column: kzg_verified_data_column,
    })
}

// Verify that this is the first column sidecar received for the tuple:
// (block_header.slot, block_header.proposer_index, column_sidecar.index)
fn verify_is_first_sidecar<T: BeaconChainTypes>(
    chain: &BeaconChain<T>,
    data_column: &DataColumnSidecar<T::EthSpec>,
) -> Result<(), GossipDataColumnError> {
    if chain
        .observed_column_sidecars
        .read()
        .proposer_is_known(data_column)
        .map_err(|e| GossipDataColumnError::BeaconChainError(e.into()))?
    {
        return Err(GossipDataColumnError::PriorKnown {
            proposer: data_column.block_proposer_index(),
            slot: data_column.slot(),
            index: data_column.index,
        });
    }
    Ok(())
}

fn verify_column_inclusion_proof<E: EthSpec>(
    data_column: &DataColumnSidecar<E>,
) -> Result<(), GossipDataColumnError> {
    let _timer = metrics::start_timer(&metrics::DATA_COLUMN_SIDECAR_INCLUSION_PROOF_VERIFICATION);
    if !data_column.verify_inclusion_proof() {
        return Err(GossipDataColumnError::InvalidInclusionProof);
    }

    Ok(())
}

fn verify_slot_higher_than_parent(
    parent_block: &Block,
    data_column_slot: Slot,
) -> Result<(), GossipDataColumnError> {
    if parent_block.slot >= data_column_slot {
        return Err(GossipDataColumnError::IsNotLaterThanParent {
            data_column_slot,
            parent_slot: parent_block.slot,
        });
    }
    Ok(())
}

fn verify_parent_block_and_finalized_descendant<T: BeaconChainTypes>(
    data_column: Arc<DataColumnSidecar<T::EthSpec>>,
    chain: &BeaconChain<T>,
) -> Result<ProtoBlock, GossipDataColumnError> {
    let fork_choice = chain.canonical_head.fork_choice_read_lock();

    // We have already verified that the column is past finalization, so we can
    // just check fork choice for the block's parent.
    let block_parent_root = data_column.block_parent_root();
    let Some(parent_block) = fork_choice.get_block(&block_parent_root) else {
        return Err(GossipDataColumnError::ParentUnknown {
            parent_root: block_parent_root,
        });
    };

    // Do not process a column that does not descend from the finalized root.
    // We just loaded the parent_block, so we can be sure that it exists in fork choice.
    if !fork_choice.is_finalized_checkpoint_or_descendant(block_parent_root) {
        return Err(GossipDataColumnError::NotFinalizedDescendant { block_parent_root });
    }

    Ok(parent_block)
}

fn verify_proposer_and_signature<T: BeaconChainTypes>(
    data_column: &DataColumnSidecar<T::EthSpec>,
    parent_block: &ProtoBlock,
    chain: &BeaconChain<T>,
) -> Result<(), GossipDataColumnError> {
    let column_slot = data_column.slot();
    let column_epoch = column_slot.epoch(E::slots_per_epoch());
    let column_index = data_column.index;
    let block_root = data_column.block_root();
    let block_parent_root = data_column.block_parent_root();

    let proposer_shuffling_root =
        if parent_block.slot.epoch(T::EthSpec::slots_per_epoch()) == column_epoch {
            parent_block
                .next_epoch_shuffling_id
                .shuffling_decision_block
        } else {
            parent_block.root
        };

    let proposer_opt = chain
        .beacon_proposer_cache
        .lock()
        .get_slot::<T::EthSpec>(proposer_shuffling_root, column_slot);

    let (proposer_index, fork) = if let Some(proposer) = proposer_opt {
        (proposer.index, proposer.fork)
    } else {
        debug!(
            chain.log,
            "Proposer shuffling cache miss for column verification";
            "block_root" => %block_root,
            "index" => %column_index,
        );
        let (parent_state_root, mut parent_state) = chain
            .store
            .get_advanced_hot_state(block_parent_root, column_slot, parent_block.state_root)
            .map_err(|e| GossipDataColumnError::BeaconChainError(e.into()))?
            .ok_or_else(|| {
                BeaconChainError::DBInconsistent(format!(
                    "Missing state for parent block {block_parent_root:?}",
                ))
            })?;

        let state = cheap_state_advance_to_obtain_committees::<_, GossipDataColumnError>(
            &mut parent_state,
            Some(parent_state_root),
            column_slot,
            &chain.spec,
        )?;

        let proposers = state.get_beacon_proposer_indices(&chain.spec)?;
        let proposer_index = *proposers
            .get(column_slot.as_usize() % T::EthSpec::slots_per_epoch() as usize)
            .ok_or_else(|| BeaconChainError::NoProposerForSlot(column_slot))?;

        // Prime the proposer shuffling cache with the newly-learned value.
        chain.beacon_proposer_cache.lock().insert(
            column_epoch,
            proposer_shuffling_root,
            proposers,
            state.fork(),
        )?;
        (proposer_index, state.fork())
    };

    // Signature verify the signed block header.
    let signature_is_valid = {
        let pubkey_cache = get_validator_pubkey_cache(chain)
            .map_err(|_| GossipDataColumnError::PubkeyCacheTimeout)?;

        let pubkey = pubkey_cache
            .get(proposer_index)
            .ok_or_else(|| GossipDataColumnError::UnknownValidator(proposer_index as u64))?;
        let signed_block_header = &data_column.signed_block_header;
        signed_block_header.verify_signature::<T::EthSpec>(
            pubkey,
            &fork,
            chain.genesis_validators_root,
            &chain.spec,
        )
    };

    if !signature_is_valid {
        return Err(GossipDataColumnError::ProposalSignatureInvalid);
    }

    let column_proposer_index = data_column.block_proposer_index();
    if proposer_index != column_proposer_index as usize {
        return Err(GossipDataColumnError::ProposerIndexMismatch {
            sidecar: column_proposer_index as usize,
            local: proposer_index,
        });
    }

    Ok(())
}

fn verify_index_matches_subnet<E: EthSpec>(
    data_column: &DataColumnSidecar<E>,
    subnet: u64,
    spec: &ChainSpec,
) -> Result<(), GossipDataColumnError> {
    let expected_subnet: u64 =
        DataColumnSubnetId::from_column_index::<E>(data_column.index as usize, spec).into();
    if expected_subnet != subnet {
        return Err(GossipDataColumnError::InvalidSubnetId {
            received: subnet,
            expected: expected_subnet,
        });
    }
    Ok(())
}

fn verify_slot_greater_than_latest_finalized_slot<T: BeaconChainTypes>(
    chain: &BeaconChain<T>,
    column_slot: Slot,
) -> Result<(), GossipDataColumnError> {
    let latest_finalized_slot = chain
        .head()
        .finalized_checkpoint()
        .epoch
        .start_slot(T::EthSpec::slots_per_epoch());
    if column_slot <= latest_finalized_slot {
        return Err(GossipDataColumnError::PastFinalizedSlot {
            column_slot,
            finalized_slot: latest_finalized_slot,
        });
    }
    Ok(())
}

fn verify_sidecar_not_from_future_slot<T: BeaconChainTypes>(
    chain: &BeaconChain<T>,
    column_slot: Slot,
) -> Result<(), GossipDataColumnError> {
    let latest_permissible_slot = chain
        .slot_clock
        .now_with_future_tolerance(chain.spec.maximum_gossip_clock_disparity())
        .ok_or(BeaconChainError::UnableToReadSlot)?;
    if column_slot > latest_permissible_slot {
        return Err(GossipDataColumnError::FutureSlot {
            message_slot: column_slot,
            latest_permissible_slot,
        });
    }
    Ok(())
}<|MERGE_RESOLUTION|>--- conflicted
+++ resolved
@@ -2,11 +2,7 @@
     cheap_state_advance_to_obtain_committees, get_validator_pubkey_cache, process_block_slash_info,
     BlockSlashInfo,
 };
-<<<<<<< HEAD
-use crate::kzg_utils::validate_data_column;
-=======
-use crate::kzg_utils::validate_data_columns;
->>>>>>> 677f96a3
+use crate::kzg_utils::{reconstruct_data_columns, validate_data_columns};
 use crate::{metrics, BeaconChain, BeaconChainError, BeaconChainTypes};
 use derivative::Derivative;
 use fork_choice::ProtoBlock;
@@ -308,7 +304,7 @@
         // Will only return an error if:
         // - < 50% of columns
         // - There are duplicates
-        let all_data_columns = DataColumnSidecar::reconstruct(
+        let all_data_columns = reconstruct_data_columns(
             kzg,
             &partial_set_of_columns
                 .iter()
@@ -330,26 +326,16 @@
     pub fn into_inner(self) -> Arc<DataColumnSidecar<E>> {
         self.data
     }
-<<<<<<< HEAD
+
     pub fn as_data_column(&self) -> &DataColumnSidecar<E> {
         &self.data
     }
-    /// This is cheap as we're calling clone on an Arc
     pub fn clone_arc(&self) -> Arc<DataColumnSidecar<E>> {
         self.data.clone()
     }
     pub fn index(&self) -> ColumnIndex {
         self.data.index
     }
-=======
-
-    pub fn as_data_column(&self) -> &DataColumnSidecar<E> {
-        &self.data
-    }
-    pub fn clone_arc(&self) -> Arc<DataColumnSidecar<E>> {
-        self.data.clone()
-    }
->>>>>>> 677f96a3
 }
 
 /// Complete kzg verification for a `DataColumnSidecar`.
@@ -360,11 +346,7 @@
     kzg: &Kzg,
 ) -> Result<KzgVerifiedDataColumn<E>, KzgError> {
     let _timer = metrics::start_timer(&metrics::KZG_VERIFICATION_DATA_COLUMN_SINGLE_TIMES);
-<<<<<<< HEAD
-    validate_data_column(kzg, iter::once(&data_column))?;
-=======
     validate_data_columns(kzg, iter::once(&data_column))?;
->>>>>>> 677f96a3
     Ok(KzgVerifiedDataColumn { data: data_column })
 }
 
@@ -381,11 +363,7 @@
     I: Iterator<Item = &'a Arc<DataColumnSidecar<E>>> + Clone,
 {
     let _timer = metrics::start_timer(&metrics::KZG_VERIFICATION_DATA_COLUMN_BATCH_TIMES);
-<<<<<<< HEAD
-    validate_data_column(kzg, data_column_iter)?;
-=======
     validate_data_columns(kzg, data_column_iter)?;
->>>>>>> 677f96a3
     Ok(())
 }
 
