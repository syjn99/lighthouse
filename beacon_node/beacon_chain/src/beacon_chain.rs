--- conflicted
+++ resolved
@@ -94,6 +94,7 @@
 use parking_lot::{Mutex, RwLock};
 use proto_array::{DoNotReOrg, ProposerHeadError};
 use safe_arith::SafeArith;
+use slasher::test_utils::E;
 use slasher::Slasher;
 use slog::{crit, debug, error, info, trace, warn, Logger};
 use slot_clock::SlotClock;
@@ -3062,7 +3063,6 @@
     pub async fn process_gossip_data_columns(
         self: &Arc<Self>,
         data_columns: Vec<GossipVerifiedDataColumn<T>>,
-<<<<<<< HEAD
     ) -> Result<
         (
             AvailabilityProcessingStatus,
@@ -3070,11 +3070,7 @@
         ),
         BlockError<T::EthSpec>,
     > {
-        let Ok(block_root) = data_columns
-=======
-    ) -> Result<AvailabilityProcessingStatus, BlockError<T::EthSpec>> {
         let Ok((slot, block_root)) = data_columns
->>>>>>> f2fdbe7f
             .iter()
             .map(|c| (c.slot(), c.block_root()))
             .unique()
@@ -3468,23 +3464,9 @@
             }
         }
 
-<<<<<<< HEAD
-        let Ok(slot) = data_columns.iter().map(|c| c.slot()).unique().exactly_one() else {
-            return Err(BlockError::InternalError(
-                "Columns for the same block should have matching slot".to_string(),
-            ));
-        };
-
         let (availability, data_columns_to_publish) = self
             .data_availability_checker
-            .put_gossip_data_columns(data_columns)?;
-=======
-        let availability = self.data_availability_checker.put_gossip_data_columns(
-            slot,
-            block_root,
-            data_columns,
-        )?;
->>>>>>> f2fdbe7f
+            .put_gossip_data_columns(slot, block_root, data_columns)?;
 
         self.process_availability(slot, availability)
             .await
@@ -3567,9 +3549,10 @@
                 }
             }
         }
+        let epoch = slot.epoch(E::slots_per_epoch());
         let (availability, data_columns_to_publish) = self
             .data_availability_checker
-            .put_rpc_custody_columns(block_root, custody_columns)?;
+            .put_rpc_custody_columns(block_root, epoch, custody_columns)?;
 
         self.process_availability(slot, availability)
             .await
@@ -3870,7 +3853,6 @@
             }
         }
 
-<<<<<<< HEAD
         if let Some(data_columns) = data_columns {
             if !data_columns.is_empty() {
                 debug!(
@@ -3880,18 +3862,6 @@
                 );
                 ops.push(StoreOp::PutDataColumns(block_root, data_columns));
             }
-=======
-        if let Some(_data_columns) = data_columns {
-            // TODO(das): depends on https://github.com/sigp/lighthouse/pull/6073
-            // if !data_columns.is_empty() {
-            //     debug!(
-            //         self.log, "Writing data_columns to store";
-            //         "block_root" => %block_root,
-            //         "count" => data_columns.len(),
-            //     );
-            //     ops.push(StoreOp::PutDataColumns(block_root, data_columns));
-            // }
->>>>>>> f2fdbe7f
         }
 
         let txn_lock = self.store.hot_db.begin_rw_transaction();
