--- conflicted
+++ resolved
@@ -116,16 +116,14 @@
 /// validator pubkey cache.
 pub const VALIDATOR_PUBKEY_CACHE_LOCK_TIMEOUT: Duration = Duration::from_secs(1);
 
-<<<<<<< HEAD
+/// The timeout for the eth1 finalization cache
+pub const ETH1_FINALIZATION_CACHE_LOCK_TIMEOUT: Duration = Duration::from_millis(200);
+
 /// The latest delay from the start of the slot at which to attempt a 1-slot re-org.
 fn max_re_org_slot_delay(seconds_per_slot: u64) -> Duration {
     // Allow at least half of the attestation deadline for the block to propagate.
     Duration::from_secs(seconds_per_slot) / INTERVALS_PER_SLOT as u32 / 2
 }
-=======
-/// The timeout for the eth1 finalization cache
-pub const ETH1_FINALIZATION_CACHE_LOCK_TIMEOUT: Duration = Duration::from_millis(200);
->>>>>>> e8604757
 
 // These keys are all zero because they get stored in different columns, see `DBColumn` type.
 pub const BEACON_CHAIN_DB_KEY: Hash256 = Hash256::zero();
