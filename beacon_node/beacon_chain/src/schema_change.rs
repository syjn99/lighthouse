//! Utilities for managing database schema changes.
mod migration_schema_v17;
mod migration_schema_v18;
mod migration_schema_v20;

use crate::beacon_chain::BeaconChainTypes;
use crate::types::ChainSpec;
use slog::Logger;
use std::sync::Arc;
use store::hot_cold_store::{HotColdDB, HotColdDBError};
use store::metadata::{SchemaVersion, CURRENT_SCHEMA_VERSION};
use store::Error as StoreError;

/// Migrate the database from one schema version to another, applying all requisite mutations.
#[allow(clippy::only_used_in_recursion)] // spec is not used but likely to be used in future
pub fn migrate_schema<T: BeaconChainTypes>(
    db: Arc<HotColdDB<T::EthSpec, T::HotStore, T::ColdStore>>,
    deposit_contract_deploy_block: u64,
    from: SchemaVersion,
    to: SchemaVersion,
    log: Logger,
    spec: &ChainSpec,
) -> Result<(), StoreError> {
    match (from, to) {
        // Migrating from the current schema version to itself is always OK, a no-op.
        (_, _) if from == to && to == CURRENT_SCHEMA_VERSION => Ok(()),
        // Upgrade for tree-states database changes.
        (SchemaVersion(12), SchemaVersion(20)) => {
            migration_schema_v20::upgrade_to_v20::<T>(db, log)
        }
        // Downgrade for tree-states database changes.
        (SchemaVersion(20), SchemaVersion(12)) => {
            migration_schema_v20::downgrade_from_v20::<T>(db, log)
        }
        // Upgrade across multiple versions by recursively migrating one step at a time.
        (_, _) if from.as_u64() + 1 < to.as_u64() => {
            let next = SchemaVersion(from.as_u64() + 1);
            migrate_schema::<T>(
                db.clone(),
                deposit_contract_deploy_block,
                from,
                next,
                log.clone(),
                spec,
            )?;
            migrate_schema::<T>(db, deposit_contract_deploy_block, next, to, log, spec)
        }
        // Downgrade across multiple versions by recursively migrating one step at a time.
        (_, _) if to.as_u64() + 1 < from.as_u64() => {
            let next = SchemaVersion(from.as_u64() - 1);
            migrate_schema::<T>(
                db.clone(),
                deposit_contract_deploy_block,
                from,
                next,
                log.clone(),
                spec,
            )?;
            migrate_schema::<T>(db, deposit_contract_deploy_block, next, to, log, spec)
        }

        //
        // Migrations from before SchemaVersion(16) are deprecated.
        //
<<<<<<< HEAD

        // Upgrade from v11 to v12 to store richer metadata in the attestation op pool.
        (SchemaVersion(11), SchemaVersion(12)) => {
            let ops = migration_schema_v12::upgrade_to_v12::<T>(db.clone(), log)?;
            db.store_schema_version_atomically(to, ops)
        }
        // Downgrade from v12 to v11 to drop richer metadata from the attestation op pool.
        (SchemaVersion(12), SchemaVersion(11)) => {
            let ops = migration_schema_v12::downgrade_from_v12::<T>(db.clone(), log)?;
            db.store_schema_version_atomically(to, ops)
        }
        (SchemaVersion(12), SchemaVersion(13)) => {
            let mut ops = vec![];
            if let Some(persisted_eth1_v1) = db.get_item::<SszEth1>(&ETH1_CACHE_DB_KEY)? {
                let upgraded_eth1_cache =
                    match migration_schema_v13::update_eth1_cache(persisted_eth1_v1) {
                        Ok(upgraded_eth1) => upgraded_eth1,
                        Err(e) => {
                            warn!(log, "Failed to deserialize SszEth1CacheV1"; "error" => ?e);
                            warn!(log, "Reinitializing eth1 cache");
                            migration_schema_v13::reinitialized_eth1_cache_v13(
                                deposit_contract_deploy_block,
                            )
                        }
                    };
                ops.push(upgraded_eth1_cache.as_kv_store_op(ETH1_CACHE_DB_KEY)?);
            }

            db.store_schema_version_atomically(to, ops)?;

            Ok(())
        }
        (SchemaVersion(13), SchemaVersion(12)) => {
            let mut ops = vec![];
            if let Some(persisted_eth1_v13) = db.get_item::<SszEth1>(&ETH1_CACHE_DB_KEY)? {
                let downgraded_eth1_cache = match migration_schema_v13::downgrade_eth1_cache(
                    persisted_eth1_v13,
                ) {
                    Ok(Some(downgraded_eth1)) => downgraded_eth1,
                    Ok(None) => {
                        warn!(log, "Unable to downgrade eth1 cache from newer version: reinitializing eth1 cache");
                        migration_schema_v13::reinitialized_eth1_cache_v1(
                            deposit_contract_deploy_block,
                        )
                    }
                    Err(e) => {
                        warn!(log, "Unable to downgrade eth1 cache from newer version: failed to deserialize SszEth1CacheV13"; "error" => ?e);
                        warn!(log, "Reinitializing eth1 cache");
                        migration_schema_v13::reinitialized_eth1_cache_v1(
                            deposit_contract_deploy_block,
                        )
                    }
                };
                ops.push(downgraded_eth1_cache.as_kv_store_op(ETH1_CACHE_DB_KEY)?);
            }

            db.store_schema_version_atomically(to, ops)?;

            Ok(())
        }
        (SchemaVersion(13), SchemaVersion(14)) => {
            let ops = migration_schema_v14::upgrade_to_v14::<T>(db.clone(), log)?;
            db.store_schema_version_atomically(to, ops)
        }
        (SchemaVersion(14), SchemaVersion(13)) => {
            let ops = migration_schema_v14::downgrade_from_v14::<T>(db.clone(), log)?;
            db.store_schema_version_atomically(to, ops)
        }
        (SchemaVersion(14), SchemaVersion(15)) => {
            let ops = migration_schema_v15::upgrade_to_v15::<T>(db.clone(), log)?;
            db.store_schema_version_atomically(to, ops)
        }
        (SchemaVersion(15), SchemaVersion(14)) => {
            let ops = migration_schema_v15::downgrade_from_v15::<T>(db.clone(), log)?;
            db.store_schema_version_atomically(to, ops)
        }
        (SchemaVersion(15), SchemaVersion(16)) => {
            let ops = migration_schema_v16::upgrade_to_v16::<T>(db.clone(), log)?;
            db.store_schema_version_atomically(to, ops)
        }
        (SchemaVersion(16), SchemaVersion(15)) => {
            let ops = migration_schema_v16::downgrade_from_v16::<T>(db.clone(), log)?;
            db.store_schema_version_atomically(to, ops)
        }
=======
>>>>>>> 44aaf13f
        (SchemaVersion(16), SchemaVersion(17)) => {
            let ops = migration_schema_v17::upgrade_to_v17::<T>(db.clone(), log)?;
            db.store_schema_version_atomically(to, ops)
        }
        (SchemaVersion(17), SchemaVersion(16)) => {
            let ops = migration_schema_v17::downgrade_from_v17::<T>(db.clone(), log)?;
            db.store_schema_version_atomically(to, ops)
        }
        (SchemaVersion(17), SchemaVersion(18)) => {
            let ops = migration_schema_v18::upgrade_to_v18::<T>(db.clone(), log)?;
            db.store_schema_version_atomically(to, ops)
        }
        (SchemaVersion(18), SchemaVersion(17)) => {
            let ops = migration_schema_v18::downgrade_from_v18::<T>(db.clone(), log)?;
            db.store_schema_version_atomically(to, ops)
        }
        // Anything else is an error.
        (_, _) => Err(HotColdDBError::UnsupportedSchemaVersion {
            target_version: to,
            current_version: from,
        }
        .into()),
    }
}<|MERGE_RESOLUTION|>--- conflicted
+++ resolved
@@ -62,93 +62,6 @@
         //
         // Migrations from before SchemaVersion(16) are deprecated.
         //
-<<<<<<< HEAD
-
-        // Upgrade from v11 to v12 to store richer metadata in the attestation op pool.
-        (SchemaVersion(11), SchemaVersion(12)) => {
-            let ops = migration_schema_v12::upgrade_to_v12::<T>(db.clone(), log)?;
-            db.store_schema_version_atomically(to, ops)
-        }
-        // Downgrade from v12 to v11 to drop richer metadata from the attestation op pool.
-        (SchemaVersion(12), SchemaVersion(11)) => {
-            let ops = migration_schema_v12::downgrade_from_v12::<T>(db.clone(), log)?;
-            db.store_schema_version_atomically(to, ops)
-        }
-        (SchemaVersion(12), SchemaVersion(13)) => {
-            let mut ops = vec![];
-            if let Some(persisted_eth1_v1) = db.get_item::<SszEth1>(&ETH1_CACHE_DB_KEY)? {
-                let upgraded_eth1_cache =
-                    match migration_schema_v13::update_eth1_cache(persisted_eth1_v1) {
-                        Ok(upgraded_eth1) => upgraded_eth1,
-                        Err(e) => {
-                            warn!(log, "Failed to deserialize SszEth1CacheV1"; "error" => ?e);
-                            warn!(log, "Reinitializing eth1 cache");
-                            migration_schema_v13::reinitialized_eth1_cache_v13(
-                                deposit_contract_deploy_block,
-                            )
-                        }
-                    };
-                ops.push(upgraded_eth1_cache.as_kv_store_op(ETH1_CACHE_DB_KEY)?);
-            }
-
-            db.store_schema_version_atomically(to, ops)?;
-
-            Ok(())
-        }
-        (SchemaVersion(13), SchemaVersion(12)) => {
-            let mut ops = vec![];
-            if let Some(persisted_eth1_v13) = db.get_item::<SszEth1>(&ETH1_CACHE_DB_KEY)? {
-                let downgraded_eth1_cache = match migration_schema_v13::downgrade_eth1_cache(
-                    persisted_eth1_v13,
-                ) {
-                    Ok(Some(downgraded_eth1)) => downgraded_eth1,
-                    Ok(None) => {
-                        warn!(log, "Unable to downgrade eth1 cache from newer version: reinitializing eth1 cache");
-                        migration_schema_v13::reinitialized_eth1_cache_v1(
-                            deposit_contract_deploy_block,
-                        )
-                    }
-                    Err(e) => {
-                        warn!(log, "Unable to downgrade eth1 cache from newer version: failed to deserialize SszEth1CacheV13"; "error" => ?e);
-                        warn!(log, "Reinitializing eth1 cache");
-                        migration_schema_v13::reinitialized_eth1_cache_v1(
-                            deposit_contract_deploy_block,
-                        )
-                    }
-                };
-                ops.push(downgraded_eth1_cache.as_kv_store_op(ETH1_CACHE_DB_KEY)?);
-            }
-
-            db.store_schema_version_atomically(to, ops)?;
-
-            Ok(())
-        }
-        (SchemaVersion(13), SchemaVersion(14)) => {
-            let ops = migration_schema_v14::upgrade_to_v14::<T>(db.clone(), log)?;
-            db.store_schema_version_atomically(to, ops)
-        }
-        (SchemaVersion(14), SchemaVersion(13)) => {
-            let ops = migration_schema_v14::downgrade_from_v14::<T>(db.clone(), log)?;
-            db.store_schema_version_atomically(to, ops)
-        }
-        (SchemaVersion(14), SchemaVersion(15)) => {
-            let ops = migration_schema_v15::upgrade_to_v15::<T>(db.clone(), log)?;
-            db.store_schema_version_atomically(to, ops)
-        }
-        (SchemaVersion(15), SchemaVersion(14)) => {
-            let ops = migration_schema_v15::downgrade_from_v15::<T>(db.clone(), log)?;
-            db.store_schema_version_atomically(to, ops)
-        }
-        (SchemaVersion(15), SchemaVersion(16)) => {
-            let ops = migration_schema_v16::upgrade_to_v16::<T>(db.clone(), log)?;
-            db.store_schema_version_atomically(to, ops)
-        }
-        (SchemaVersion(16), SchemaVersion(15)) => {
-            let ops = migration_schema_v16::downgrade_from_v16::<T>(db.clone(), log)?;
-            db.store_schema_version_atomically(to, ops)
-        }
-=======
->>>>>>> 44aaf13f
         (SchemaVersion(16), SchemaVersion(17)) => {
             let ops = migration_schema_v17::upgrade_to_v17::<T>(db.clone(), log)?;
             db.store_schema_version_atomically(to, ops)
