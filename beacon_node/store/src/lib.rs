//! Storage functionality for Lighthouse.
//!
//! Provides the following stores:
//!
//! - `HotColdDB`: an on-disk store backed by leveldb. Used in production.
//! - `MemoryStore`: an in-memory store backed by a hash-map. Used for testing.
//!
//! Provides a simple API for storing/retrieving all types that sometimes needs type-hints. See
//! tests for implementation examples.
pub mod chunked_iter;
pub mod chunked_vector;
pub mod config;
pub mod consensus_context;
pub mod errors;
mod forwards_iter;
mod garbage_collection;
pub mod hdiff;
pub mod hot_cold_store;
mod impls;
mod leveldb_store;
mod memory_store;
pub mod metadata;
pub mod metrics;
pub mod partial_beacon_state;
pub mod reconstruct;
pub mod state_cache;

pub mod iter;

pub use self::config::StoreConfig;
pub use self::consensus_context::OnDiskConsensusContext;
pub use self::hot_cold_store::{HotColdDB, HotStateSummary, Split};
pub use self::leveldb_store::LevelDB;
pub use self::memory_store::MemoryStore;
pub use crate::metadata::BlobInfo;
pub use errors::Error;
pub use impls::beacon_state::StorageContainer as BeaconStateStorageContainer;
pub use metadata::AnchorInfo;
pub use metrics::scrape_for_metrics;
use parking_lot::MutexGuard;
use std::sync::Arc;
use strum::{EnumString, IntoStaticStr};
pub use types::*;

const DATA_COLUMN_DB_KEY_SIZE: usize = 32 + 8;

pub type ColumnIter<'a, K> = Box<dyn Iterator<Item = Result<(K, Vec<u8>), Error>> + 'a>;
pub type ColumnKeyIter<'a, K> = Box<dyn Iterator<Item = Result<K, Error>> + 'a>;

pub type RawEntryIter<'a> = Box<dyn Iterator<Item = Result<(Vec<u8>, Vec<u8>), Error>> + 'a>;
pub type RawKeyIter<'a> = Box<dyn Iterator<Item = Result<Vec<u8>, Error>> + 'a>;

pub trait KeyValueStore<E: EthSpec>: Sync + Send + Sized + 'static {
    /// Retrieve some bytes in `column` with `key`.
    fn get_bytes(&self, column: &str, key: &[u8]) -> Result<Option<Vec<u8>>, Error>;

    /// Store some `value` in `column`, indexed with `key`.
    fn put_bytes(&self, column: &str, key: &[u8], value: &[u8]) -> Result<(), Error>;

    /// Same as put_bytes() but also force a flush to disk
    fn put_bytes_sync(&self, column: &str, key: &[u8], value: &[u8]) -> Result<(), Error>;

    /// Flush to disk.  See
    /// https://chromium.googlesource.com/external/leveldb/+/HEAD/doc/index.md#synchronous-writes
    /// for details.
    fn sync(&self) -> Result<(), Error>;

    /// Return `true` if `key` exists in `column`.
    fn key_exists(&self, column: &str, key: &[u8]) -> Result<bool, Error>;

    /// Removes `key` from `column`.
    fn key_delete(&self, column: &str, key: &[u8]) -> Result<(), Error>;

    /// Execute either all of the operations in `batch` or none at all, returning an error.
    fn do_atomically(&self, batch: Vec<KeyValueStoreOp>) -> Result<(), Error>;

    /// Return a mutex guard that can be used to synchronize sensitive transactions.
    ///
    /// This doesn't prevent other threads writing to the DB unless they also use
    /// this method. In future we may implement a safer mandatory locking scheme.
    fn begin_rw_transaction(&self) -> MutexGuard<()>;

    /// Compact a single column in the database, freeing space used by deleted items.
    fn compact_column(&self, column: DBColumn) -> Result<(), Error>;

    /// Compact a default set of columns that are likely to free substantial space.
    fn compact(&self) -> Result<(), Error> {
        // Compact state and block related columns as they are likely to have the most churn,
        // i.e. entries being created and deleted.
        for column in [
            DBColumn::BeaconState,
            DBColumn::BeaconStateSummary,
            DBColumn::BeaconBlock,
        ] {
            self.compact_column(column)?;
        }
        Ok(())
    }

    /// Iterate through all keys and values in a particular column.
    fn iter_column<K: Key>(&self, column: DBColumn) -> ColumnIter<K> {
        self.iter_column_from(column, &vec![0; column.key_size()])
    }

    /// Iterate through all keys and values in a column from a given starting point.
    fn iter_column_from<K: Key>(&self, column: DBColumn, from: &[u8]) -> ColumnIter<K>;

    fn iter_raw_entries(&self, _column: DBColumn, _prefix: &[u8]) -> RawEntryIter {
        Box::new(std::iter::empty())
    }

    fn iter_raw_keys(&self, column: DBColumn, prefix: &[u8]) -> RawKeyIter;

    /// Iterate through all keys in a particular column.
    fn iter_column_keys<K: Key>(&self, column: DBColumn) -> ColumnKeyIter<K>;
}

pub trait Key: Sized + 'static {
    fn from_bytes(key: &[u8]) -> Result<Self, Error>;
}

impl Key for Hash256 {
    fn from_bytes(key: &[u8]) -> Result<Self, Error> {
        if key.len() == 32 {
            Ok(Hash256::from_slice(key))
        } else {
            Err(Error::InvalidKey)
        }
    }
}

impl Key for Vec<u8> {
    fn from_bytes(key: &[u8]) -> Result<Self, Error> {
        Ok(key.to_vec())
    }
}

pub fn get_key_for_col(column: &str, key: &[u8]) -> Vec<u8> {
    let mut result = column.as_bytes().to_vec();
    result.extend_from_slice(key);
    result
}

pub fn get_col_from_key(key: &[u8]) -> Option<String> {
    if key.len() < 3 {
        return None;
    }
    String::from_utf8(key[0..3].to_vec()).ok()
}

pub fn get_data_column_key(block_root: &Hash256, column_index: &ColumnIndex) -> Vec<u8> {
    let mut result = block_root.as_slice().to_vec();
    result.extend_from_slice(&column_index.to_le_bytes());
    result
}

pub fn parse_data_column_key(data: Vec<u8>) -> Result<(Hash256, ColumnIndex), Error> {
    if data.len() != DBColumn::BeaconDataColumn.key_size() {
        return Err(Error::InvalidKey);
    }
    // split_at panics if 32 < 40 which will never happen after the length check above
    let (block_root_bytes, column_index_bytes) = data.split_at(32);
    let block_root = Hash256::from_slice(block_root_bytes);
    // column_index_bytes is asserted to be 8 bytes after the length check above
    let column_index = ColumnIndex::from_le_bytes(
        column_index_bytes
            .try_into()
            .map_err(|_| Error::InvalidKey)?,
    );
    Ok((block_root, column_index))
}

#[must_use]
#[derive(Clone)]
pub enum KeyValueStoreOp {
    PutKeyValue(Vec<u8>, Vec<u8>),
    DeleteKey(Vec<u8>),
}

pub trait ItemStore<E: EthSpec>: KeyValueStore<E> + Sync + Send + Sized + 'static {
    /// Store an item in `Self`.
    fn put<I: StoreItem>(&self, key: &Hash256, item: &I) -> Result<(), Error> {
        let column = I::db_column().into();
        let key = key.as_slice();

        self.put_bytes(column, key, &item.as_store_bytes())
            .map_err(Into::into)
    }

    fn put_sync<I: StoreItem>(&self, key: &Hash256, item: &I) -> Result<(), Error> {
        let column = I::db_column().into();
        let key = key.as_slice();

        self.put_bytes_sync(column, key, &item.as_store_bytes())
            .map_err(Into::into)
    }

    /// Retrieve an item from `Self`.
    fn get<I: StoreItem>(&self, key: &Hash256) -> Result<Option<I>, Error> {
        let column = I::db_column().into();
        let key = key.as_slice();

        match self.get_bytes(column, key)? {
            Some(bytes) => Ok(Some(I::from_store_bytes(&bytes[..])?)),
            None => Ok(None),
        }
    }

    /// Returns `true` if the given key represents an item in `Self`.
    fn exists<I: StoreItem>(&self, key: &Hash256) -> Result<bool, Error> {
        let column = I::db_column().into();
        let key = key.as_slice();

        self.key_exists(column, key)
    }

    /// Remove an item from `Self`.
    fn delete<I: StoreItem>(&self, key: &Hash256) -> Result<(), Error> {
        let column = I::db_column().into();
        let key = key.as_slice();

        self.key_delete(column, key)
    }
}

/// Reified key-value storage operation.  Helps in modifying the storage atomically.
/// See also https://github.com/sigp/lighthouse/issues/692
#[derive(Clone)]
pub enum StoreOp<'a, E: EthSpec> {
    PutBlock(Hash256, Arc<SignedBeaconBlock<E>>),
    PutState(Hash256, &'a BeaconState<E>),
    PutBlobs(Hash256, BlobSidecarList<E>),
    PutDataColumns(Hash256, DataColumnSidecarList<E>),
    PutStateSummary(Hash256, HotStateSummary),
    PutStateTemporaryFlag(Hash256),
    DeleteStateTemporaryFlag(Hash256),
    DeleteBlock(Hash256),
    DeleteBlobs(Hash256),
    DeleteDataColumns(Hash256, Vec<ColumnIndex>),
    DeleteState(Hash256, Option<Slot>),
    DeleteExecutionPayload(Hash256),
    DeleteSyncCommitteeBranch(Hash256),
    KeyValueOp(KeyValueStoreOp),
}

/// A unique column identifier.
#[derive(Debug, Clone, Copy, PartialEq, IntoStaticStr, EnumString)]
pub enum DBColumn {
    /// For data related to the database itself.
    #[strum(serialize = "bma")]
    BeaconMeta,
    /// Data related to blocks.
    ///
    /// - Key: `Hash256` block root.
    /// - Value in hot DB: SSZ-encoded blinded block.
    /// - Value in cold DB: 8-byte slot of block.
    #[strum(serialize = "blk")]
    BeaconBlock,
    #[strum(serialize = "blb")]
    BeaconBlob,
    #[strum(serialize = "bdc")]
    BeaconDataColumn,
    /// For full `BeaconState`s in the hot database (finalized or fork-boundary states).
    #[strum(serialize = "ste")]
    BeaconState,
    /// For beacon state snapshots in the freezer DB.
    #[strum(serialize = "bsn")]
    BeaconStateSnapshot,
    /// For compact `BeaconStateDiff`s in the freezer DB.
    #[strum(serialize = "bsd")]
    BeaconStateDiff,
    /// Mapping from state root to `HotStateSummary` in the hot DB.
    ///
    /// Previously this column also served a role in the freezer DB, mapping state roots to
    /// `ColdStateSummary`. However that role is now filled by `BeaconColdStateSummary`.
    #[strum(serialize = "bss")]
    BeaconStateSummary,
    /// Mapping from state root to `ColdStateSummary` in the cold DB.
    #[strum(serialize = "bcs")]
    BeaconColdStateSummary,
    /// For the list of temporary states stored during block import,
    /// and then made non-temporary by the deletion of their state root from this column.
    #[strum(serialize = "bst")]
    BeaconStateTemporary,
    /// Execution payloads for blocks more recent than the finalized checkpoint.
    #[strum(serialize = "exp")]
    ExecPayload,
    /// For persisting in-memory state to the database.
    #[strum(serialize = "bch")]
    BeaconChain,
    #[strum(serialize = "opo")]
    OpPool,
    #[strum(serialize = "etc")]
    Eth1Cache,
    #[strum(serialize = "frk")]
    ForkChoice,
    #[strum(serialize = "pkc")]
    PubkeyCache,
    /// For the legacy table mapping restore point numbers to state roots.
    ///
    /// DEPRECATED. Can be removed once schema v22 is buried by a hard fork.
    #[strum(serialize = "brp")]
    BeaconRestorePoint,
    /// Mapping from slot to beacon state root in the freezer DB.
    ///
    /// This new column was created to replace the previous `bsr` column. The replacement was
    /// necessary to guarantee atomicity of the upgrade migration.
    #[strum(serialize = "bsx")]
    BeaconStateRoots,
    /// DEPRECATED. This is the previous column for beacon state roots stored by "chunk index".
    ///
    /// Can be removed once schema v22 is buried by a hard fork.
    #[strum(serialize = "bsr")]
    BeaconStateRootsChunked,
    /// Mapping from slot to beacon block root in the freezer DB.
    ///
    /// This new column was created to replace the previous `bbr` column. The replacement was
    /// necessary to guarantee atomicity of the upgrade migration.
    #[strum(serialize = "bbx")]
    BeaconBlockRoots,
    /// DEPRECATED. This is the previous column for beacon block roots stored by "chunk index".
    ///
    /// Can be removed once schema v22 is buried by a hard fork.
    #[strum(serialize = "bbr")]
    BeaconBlockRootsChunked,
    /// DEPRECATED. Can be removed once schema v22 is buried by a hard fork.
    #[strum(serialize = "bhr")]
    BeaconHistoricalRoots,
    /// DEPRECATED. Can be removed once schema v22 is buried by a hard fork.
    #[strum(serialize = "brm")]
    BeaconRandaoMixes,
    #[strum(serialize = "dht")]
    DhtEnrs,
    /// For Optimistically Imported Merge Transition Blocks
    #[strum(serialize = "otb")]
    OptimisticTransitionBlock,
    /// DEPRECATED. Can be removed once schema v22 is buried by a hard fork.
    #[strum(serialize = "bhs")]
    BeaconHistoricalSummaries,
    #[strum(serialize = "olc")]
    OverflowLRUCache,
    /// For persisting eagerly computed light client data
    #[strum(serialize = "lcu")]
    LightClientUpdate,
    /// For helping persist eagerly computed light client bootstrap data
    #[strum(serialize = "scb")]
    SyncCommitteeBranch,
    /// For helping persist eagerly computed light client bootstrap data
    #[strum(serialize = "scm")]
    SyncCommittee,
}

/// A block from the database, which might have an execution payload or not.
pub enum DatabaseBlock<E: EthSpec> {
    Full(SignedBeaconBlock<E>),
    Blinded(SignedBeaconBlock<E, BlindedPayload<E>>),
}

impl DBColumn {
    pub fn as_str(self) -> &'static str {
        self.into()
    }

    pub fn as_bytes(self) -> &'static [u8] {
        self.as_str().as_bytes()
    }

    /// Most database keys are 32 bytes, but some freezer DB keys are 8 bytes.
    ///
    /// This function returns the number of bytes used by keys in a given column.
    pub fn key_size(self) -> usize {
        match self {
            Self::OverflowLRUCache => 33, // DEPRECATED
            Self::BeaconMeta
            | Self::BeaconBlock
            | Self::BeaconState
            | Self::BeaconBlob
            | Self::BeaconStateSummary
            | Self::BeaconColdStateSummary
            | Self::BeaconStateTemporary
            | Self::ExecPayload
            | Self::BeaconChain
            | Self::OpPool
            | Self::Eth1Cache
            | Self::ForkChoice
            | Self::PubkeyCache
            | Self::BeaconRestorePoint
            | Self::DhtEnrs
            | Self::OptimisticTransitionBlock => 32,
            Self::BeaconBlockRoots
            | Self::BeaconBlockRootsChunked
            | Self::BeaconStateRoots
            | Self::BeaconStateRootsChunked
            | Self::BeaconHistoricalRoots
            | Self::BeaconHistoricalSummaries
            | Self::BeaconRandaoMixes
<<<<<<< HEAD
            | Self::BeaconStateSnapshot
            | Self::BeaconStateDiff
=======
            | Self::SyncCommittee
            | Self::SyncCommitteeBranch
>>>>>>> a94b12b4
            | Self::LightClientUpdate => 8,
            Self::BeaconDataColumn => DATA_COLUMN_DB_KEY_SIZE,
        }
    }
}

/// An item that may stored in a `Store` by serializing and deserializing from bytes.
pub trait StoreItem: Sized {
    /// Identifies which column this item should be placed in.
    fn db_column() -> DBColumn;

    /// Serialize `self` as bytes.
    fn as_store_bytes(&self) -> Vec<u8>;

    /// De-serialize `self` from bytes.
    ///
    /// Return an instance of the type and the number of bytes that were read.
    fn from_store_bytes(bytes: &[u8]) -> Result<Self, Error>;

    fn as_kv_store_op(&self, key: Hash256) -> KeyValueStoreOp {
        let db_key = get_key_for_col(Self::db_column().into(), key.as_slice());
        KeyValueStoreOp::PutKeyValue(db_key, self.as_store_bytes())
    }
}

#[cfg(test)]
mod tests {
    use super::*;
    use ssz::{Decode, Encode};
    use ssz_derive::{Decode, Encode};
    use tempfile::tempdir;

    #[derive(PartialEq, Debug, Encode, Decode)]
    struct StorableThing {
        a: u64,
        b: u64,
    }

    impl StoreItem for StorableThing {
        fn db_column() -> DBColumn {
            DBColumn::BeaconBlock
        }

        fn as_store_bytes(&self) -> Vec<u8> {
            self.as_ssz_bytes()
        }

        fn from_store_bytes(bytes: &[u8]) -> Result<Self, Error> {
            Self::from_ssz_bytes(bytes).map_err(Into::into)
        }
    }

    fn test_impl(store: impl ItemStore<MinimalEthSpec>) {
        let key = Hash256::random();
        let item = StorableThing { a: 1, b: 42 };

        assert!(!store.exists::<StorableThing>(&key).unwrap());

        store.put(&key, &item).unwrap();

        assert!(store.exists::<StorableThing>(&key).unwrap());

        let retrieved = store.get(&key).unwrap().unwrap();
        assert_eq!(item, retrieved);

        store.delete::<StorableThing>(&key).unwrap();

        assert!(!store.exists::<StorableThing>(&key).unwrap());

        assert_eq!(store.get::<StorableThing>(&key).unwrap(), None);
    }

    #[test]
    fn simplediskdb() {
        let dir = tempdir().unwrap();
        let path = dir.path();
        let store = LevelDB::open(path).unwrap();

        test_impl(store);
    }

    #[test]
    fn memorydb() {
        let store = MemoryStore::open();

        test_impl(store);
    }

    #[test]
    fn exists() {
        let store = MemoryStore::<MinimalEthSpec>::open();
        let key = Hash256::random();
        let item = StorableThing { a: 1, b: 42 };

        assert!(!store.exists::<StorableThing>(&key).unwrap());

        store.put(&key, &item).unwrap();

        assert!(store.exists::<StorableThing>(&key).unwrap());

        store.delete::<StorableThing>(&key).unwrap();

        assert!(!store.exists::<StorableThing>(&key).unwrap());
    }

    #[test]
    fn test_get_col_from_key() {
        let key = get_key_for_col(DBColumn::BeaconBlock.into(), &[1u8; 32]);
        let col = get_col_from_key(&key).unwrap();
        assert_eq!(col, "blk");
    }
}<|MERGE_RESOLUTION|>--- conflicted
+++ resolved
@@ -394,13 +394,10 @@
             | Self::BeaconHistoricalRoots
             | Self::BeaconHistoricalSummaries
             | Self::BeaconRandaoMixes
-<<<<<<< HEAD
             | Self::BeaconStateSnapshot
             | Self::BeaconStateDiff
-=======
             | Self::SyncCommittee
             | Self::SyncCommitteeBranch
->>>>>>> a94b12b4
             | Self::LightClientUpdate => 8,
             Self::BeaconDataColumn => DATA_COLUMN_DB_KEY_SIZE,
         }
