use crate::chunked_vector::ChunkError;
use crate::config::StoreConfigError;
use crate::hot_cold_store::HotColdDBError;
use crate::{hdiff, DBColumn};
use ssz::DecodeError;
use state_processing::BlockReplayError;
use types::{milhouse, BeaconStateError, EpochCacheError, Hash256, InconsistentFork, Slot};

pub type Result<T> = std::result::Result<T, Error>;

#[derive(Debug)]
pub enum Error {
    SszDecodeError(DecodeError),
    VectorChunkError(ChunkError),
    BeaconStateError(BeaconStateError),
    PartialBeaconStateError,
    HotColdDBError(HotColdDBError),
    DBError {
        message: String,
    },
    RlpError(String),
    BlockNotFound(Hash256),
    NoContinuationData,
    SplitPointModified(Slot, Slot),
    ConfigError(StoreConfigError),
    SchemaMigrationError(String),
    /// The store's `anchor_info` was mutated concurrently, the latest modification wasn't applied.
    AnchorInfoConcurrentMutation,
    /// The store's `blob_info` was mutated concurrently, the latest modification wasn't applied.
    BlobInfoConcurrentMutation,
    /// The store's `data_column_info` was mutated concurrently, the latest modification wasn't applied.
    DataColumnInfoConcurrentMutation,
    /// The block or state is unavailable due to weak subjectivity sync.
    HistoryUnavailable,
    /// State reconstruction cannot commence because not all historic blocks are known.
    MissingHistoricBlocks {
        oldest_block_slot: Slot,
    },
    /// State reconstruction failed because it didn't reach the upper limit slot.
    ///
    /// This should never happen (it's a logic error).
    StateReconstructionLogicError,
    StateReconstructionRootMismatch {
        slot: Slot,
        expected: Hash256,
        computed: Hash256,
    },
    MissingStateRoot(Slot),
    MissingState(Hash256),
    MissingGenesisState,
    MissingSnapshot(Slot),
    NoBaseStateFound(Hash256),
    BlockReplayError(BlockReplayError),
    MilhouseError(milhouse::Error),
    Compression(std::io::Error),
    MissingPersistedBeaconChain,
    SlotIsBeforeSplit {
        slot: Slot,
    },
    FinalizedStateDecreasingSlot,
    FinalizedStateUnaligned,
    StateForCacheHasPendingUpdates {
        state_root: Hash256,
        slot: Slot,
    },
    AddPayloadLogicError,
    SlotClockUnavailableForMigration,
    MissingValidator(usize),
    ValidatorPubkeyCacheError(String),
    DuplicateValidatorPublicKey,
    InvalidValidatorPubkeyBytes(bls::Error),
    ValidatorPubkeyCacheUninitialized,
    InvalidKey,
    InvalidBytes,
    UnableToDowngrade,
    Hdiff(hdiff::Error),
    InconsistentFork(InconsistentFork),
    ZeroCacheSize,
    CacheBuildError(EpochCacheError),
    ForwardsIterInvalidColumn(DBColumn),
    ForwardsIterGap(DBColumn, Slot, Slot),
    StateShouldNotBeRequired(Slot),
    MissingBlock(Hash256),
    NoAnchorInfo,
    RandaoMixOutOfBounds,
<<<<<<< HEAD
    GenesisStateUnknown,
=======
    FinalizedStateDecreasingSlot,
    FinalizedStateUnaligned,
    StateForCacheHasPendingUpdates {
        state_root: Hash256,
        slot: Slot,
    },
    ArithError(safe_arith::ArithError),
>>>>>>> a94b12b4
}

pub trait HandleUnavailable<T> {
    fn handle_unavailable(self) -> std::result::Result<Option<T>, Error>;
}

impl<T> HandleUnavailable<T> for Result<T> {
    fn handle_unavailable(self) -> std::result::Result<Option<T>, Error> {
        match self {
            Ok(x) => Ok(Some(x)),
            Err(Error::HistoryUnavailable) => Ok(None),
            Err(e) => Err(e),
        }
    }
}

impl From<DecodeError> for Error {
    fn from(e: DecodeError) -> Error {
        Error::SszDecodeError(e)
    }
}

impl From<ChunkError> for Error {
    fn from(e: ChunkError) -> Error {
        Error::VectorChunkError(e)
    }
}

impl From<HotColdDBError> for Error {
    fn from(e: HotColdDBError) -> Error {
        Error::HotColdDBError(e)
    }
}

impl From<BeaconStateError> for Error {
    fn from(e: BeaconStateError) -> Error {
        Error::BeaconStateError(e)
    }
}

impl From<DBError> for Error {
    fn from(e: DBError) -> Error {
        Error::DBError { message: e.message }
    }
}

impl From<StoreConfigError> for Error {
    fn from(e: StoreConfigError) -> Error {
        Error::ConfigError(e)
    }
}

impl From<milhouse::Error> for Error {
    fn from(e: milhouse::Error) -> Self {
        Self::MilhouseError(e)
    }
}

impl From<hdiff::Error> for Error {
    fn from(e: hdiff::Error) -> Self {
        Self::Hdiff(e)
    }
}

impl From<BlockReplayError> for Error {
    fn from(e: BlockReplayError) -> Error {
        Error::BlockReplayError(e)
    }
}

impl From<InconsistentFork> for Error {
    fn from(e: InconsistentFork) -> Error {
        Error::InconsistentFork(e)
    }
}

impl From<EpochCacheError> for Error {
    fn from(e: EpochCacheError) -> Error {
        Error::CacheBuildError(e)
    }
}

impl From<safe_arith::ArithError> for Error {
    fn from(e: safe_arith::ArithError) -> Error {
        Error::ArithError(e)
    }
}

#[derive(Debug)]
pub struct DBError {
    pub message: String,
}

impl DBError {
    pub fn new(message: String) -> Self {
        Self { message }
    }
}<|MERGE_RESOLUTION|>--- conflicted
+++ resolved
@@ -83,17 +83,8 @@
     MissingBlock(Hash256),
     NoAnchorInfo,
     RandaoMixOutOfBounds,
-<<<<<<< HEAD
     GenesisStateUnknown,
-=======
-    FinalizedStateDecreasingSlot,
-    FinalizedStateUnaligned,
-    StateForCacheHasPendingUpdates {
-        state_root: Hash256,
-        slot: Slot,
-    },
     ArithError(safe_arith::ArithError),
->>>>>>> a94b12b4
 }
 
 pub trait HandleUnavailable<T> {
