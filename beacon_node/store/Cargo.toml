[package]
name = "store"
version = "0.2.0"
authors = ["Paul Hauner <paul@paulhauner.com>"]
edition = "2018"

[dev-dependencies]
tempfile = "3.1.0"
beacon_chain = {path = "../beacon_chain"}

[dependencies]
db-key = "0.0.5"
leveldb = { version = "0.8.6", default-features = false }
parking_lot = "0.11.0"
itertools = "0.10.0"
eth2_ssz = "0.4.1"
eth2_ssz_derive = "0.3.0"
types = { path =  "../../consensus/types" }
safe_arith = { path = "../../consensus/safe_arith" }
state_processing = { path = "../../consensus/state_processing" }
slog = "2.5.2"
serde = "1.0.116"
serde_derive = "1.0.116"
lazy_static = "1.4.0"
lighthouse_metrics = { path = "../../common/lighthouse_metrics" }
lru = "0.7.1"
sloggers = { version = "2.1.1", features = ["json"] }
directory = { path = "../../common/directory" }
<<<<<<< HEAD
tree_hash = "0.4.0"

[features]
milhouse = ["state_processing/milhouse"]
=======
take-until = "0.1.0"
>>>>>>> 7245161f
<|MERGE_RESOLUTION|>--- conflicted
+++ resolved
@@ -26,11 +26,8 @@
 lru = "0.7.1"
 sloggers = { version = "2.1.1", features = ["json"] }
 directory = { path = "../../common/directory" }
-<<<<<<< HEAD
 tree_hash = "0.4.0"
+take-until = "0.1.0"
 
 [features]
-milhouse = ["state_processing/milhouse"]
-=======
-take-until = "0.1.0"
->>>>>>> 7245161f
+milhouse = ["state_processing/milhouse"]