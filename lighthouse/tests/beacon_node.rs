--- conflicted
+++ resolved
@@ -885,11 +885,8 @@
     let port = 0;
     CommandLineTest::new()
         .flag("port", Some(port.to_string().as_str()))
-<<<<<<< HEAD
         .flag("unsafe-and-dangerous-mode", None)
-=======
         .flag("allow-insecure-genesis-sync", None)
->>>>>>> b5bae6e7
         .run()
         .with_config(|config| {
             assert_eq!(
@@ -906,11 +903,8 @@
     let port = 9000;
     CommandLineTest::new()
         .flag("port", Some(port.to_string().as_str()))
-<<<<<<< HEAD
         .flag("unsafe-and-dangerous-mode", None)
-=======
         .flag("allow-insecure-genesis-sync", None)
->>>>>>> b5bae6e7
         .run()
         .with_config(|config| {
             assert_eq!(
@@ -930,11 +924,8 @@
     CommandLineTest::new()
         .flag("listen-address", Some("::1"))
         .flag("port", Some(port.to_string().as_str()))
-<<<<<<< HEAD
         .flag("unsafe-and-dangerous-mode", None)
-=======
         .flag("allow-insecure-genesis-sync", None)
->>>>>>> b5bae6e7
         .run()
         .with_config(|config| {
             assert_eq!(
@@ -952,11 +943,8 @@
     CommandLineTest::new()
         .flag("listen-address", Some("::1"))
         .flag("port", Some(port.to_string().as_str()))
-<<<<<<< HEAD
         .flag("unsafe-and-dangerous-mode", None)
-=======
         .flag("allow-insecure-genesis-sync", None)
->>>>>>> b5bae6e7
         .run()
         .with_config(|config| {
             assert_eq!(
@@ -979,11 +967,8 @@
         .flag("listen-address", Some("::1"))
         .flag("port", Some(port.to_string().as_str()))
         .flag("port6", Some(port6.to_string().as_str()))
-<<<<<<< HEAD
         .flag("unsafe-and-dangerous-mode", None)
-=======
         .flag("allow-insecure-genesis-sync", None)
->>>>>>> b5bae6e7
         .run()
         .with_config(|config| {
             assert_eq!(
@@ -1013,11 +998,8 @@
         .flag("listen-address", Some("::1"))
         .flag("port", Some(port.to_string().as_str()))
         .flag("port6", Some(port6.to_string().as_str()))
-<<<<<<< HEAD
+        .flag("allow-insecure-genesis-sync", None)
         .flag("unsafe-and-dangerous-mode", None)
-=======
-        .flag("allow-insecure-genesis-sync", None)
->>>>>>> b5bae6e7
         .run()
         .with_config(|config| {
             assert_eq!(
@@ -1047,11 +1029,8 @@
     CommandLineTest::new()
         .flag("port", Some(tcp4_port.to_string().as_str()))
         .flag("discovery-port", Some(disc4_port.to_string().as_str()))
-<<<<<<< HEAD
+        .flag("allow-insecure-genesis-sync", None)
         .flag("unsafe-and-dangerous-mode", None)
-=======
-        .flag("allow-insecure-genesis-sync", None)
->>>>>>> b5bae6e7
         .run()
         .with_config(|config| {
             assert_eq!(
@@ -1072,11 +1051,8 @@
         .flag("listen-address", Some("::1"))
         .flag("port", Some(tcp6_port.to_string().as_str()))
         .flag("discovery-port", Some(disc6_port.to_string().as_str()))
-<<<<<<< HEAD
+        .flag("allow-insecure-genesis-sync", None)
         .flag("unsafe-and-dangerous-mode", None)
-=======
-        .flag("allow-insecure-genesis-sync", None)
->>>>>>> b5bae6e7
         .run()
         .with_config(|config| {
             assert_eq!(
@@ -1102,11 +1078,8 @@
         .flag("discovery-port", Some(disc4_port.to_string().as_str()))
         .flag("port6", Some(tcp6_port.to_string().as_str()))
         .flag("discovery-port6", Some(disc6_port.to_string().as_str()))
-<<<<<<< HEAD
+        .flag("allow-insecure-genesis-sync", None)
         .flag("unsafe-and-dangerous-mode", None)
-=======
-        .flag("allow-insecure-genesis-sync", None)
->>>>>>> b5bae6e7
         .run()
         .with_config(|config| {
             assert_eq!(
@@ -1146,11 +1119,8 @@
         .flag("port6", Some(tcp6_port.to_string().as_str()))
         .flag("discovery-port6", Some(disc6_port.to_string().as_str()))
         .flag("quic-port6", Some(quic6_port.to_string().as_str()))
-<<<<<<< HEAD
+        .flag("allow-insecure-genesis-sync", None)
         .flag("unsafe-and-dangerous-mode", None)
-=======
-        .flag("allow-insecure-genesis-sync", None)
->>>>>>> b5bae6e7
         .run()
         .with_config(|config| {
             assert_eq!(
@@ -1377,11 +1347,8 @@
         .flag("listen-address", Some("127.0.0.2"))
         .flag("discovery-port", Some(udp4_port.to_string().as_str()))
         .flag("port", Some(tcp4_port.to_string().as_str()))
-<<<<<<< HEAD
+        .flag("allow-insecure-genesis-sync", None)
         .flag("unsafe-and-dangerous-mode", None)
-=======
-        .flag("allow-insecure-genesis-sync", None)
->>>>>>> b5bae6e7
         .run()
         .with_config(|config| {
             assert_eq!(
@@ -1413,11 +1380,8 @@
         .flag("listen-address", Some(ADDR))
         .flag("discovery-port", Some(udp6_port.to_string().as_str()))
         .flag("port", Some(tcp6_port.to_string().as_str()))
-<<<<<<< HEAD
+        .flag("allow-insecure-genesis-sync", None)
         .flag("unsafe-and-dangerous-mode", None)
-=======
-        .flag("allow-insecure-genesis-sync", None)
->>>>>>> b5bae6e7
         .run()
         .with_config(|config| {
             assert_eq!(
@@ -1458,11 +1422,8 @@
         .flag("listen-address", Some(IPV6_ADDR))
         .flag("discovery-port6", Some(udp6_port.to_string().as_str()))
         .flag("port6", Some(tcp6_port.to_string().as_str()))
-<<<<<<< HEAD
+        .flag("allow-insecure-genesis-sync", None)
         .flag("unsafe-and-dangerous-mode", None)
-=======
-        .flag("allow-insecure-genesis-sync", None)
->>>>>>> b5bae6e7
         .run()
         .with_config(|config| {
             assert_eq!(
@@ -1589,11 +1550,8 @@
         .flag("http", None)
         .flag("http-port", Some(port1.to_string().as_str()))
         .flag("port", Some(port2.to_string().as_str()))
-<<<<<<< HEAD
+        .flag("allow-insecure-genesis-sync", None)
         .flag("unsafe-and-dangerous-mode", None)
-=======
-        .flag("allow-insecure-genesis-sync", None)
->>>>>>> b5bae6e7
         .run()
         .with_config(|config| assert_eq!(config.http_api.listen_port, port1));
 }
@@ -1751,11 +1709,8 @@
         .flag("metrics", None)
         .flag("metrics-port", Some(port1.to_string().as_str()))
         .flag("port", Some(port2.to_string().as_str()))
-<<<<<<< HEAD
+        .flag("allow-insecure-genesis-sync", None)
         .flag("unsafe-and-dangerous-mode", None)
-=======
-        .flag("allow-insecure-genesis-sync", None)
->>>>>>> b5bae6e7
         .run()
         .with_config(|config| assert_eq!(config.http_metrics.listen_port, port1));
 }
