use crate::{
<<<<<<< HEAD
    consts::altair, AltairPreset, BasePreset, BellatrixPreset, CapellaPreset, ChainSpec, Config,
    DenebPreset, ElectraPreset, EthSpec, FeatureName, ForkName,
=======
    consts::altair, consts::deneb, AltairPreset, BasePreset, BellatrixPreset, CapellaPreset,
    ChainSpec, Config, DenebPreset, ElectraPreset, EthSpec, ForkName,
>>>>>>> beaa586d
};
use maplit::hashmap;
use serde::{Deserialize, Serialize};
use serde_json::Value;
use std::collections::HashMap;
use superstruct::superstruct;

/// Fusion of a runtime-config with the compile-time preset values.
///
/// Mostly useful for the API.
#[superstruct(
    feature(Capella),
    variants_and_features_from = "FORK_ORDER",
    feature_dependencies = "FEATURE_DEPENDENCIES",
    variant_type(name = "ForkName", getter = "fork_name"),
    feature_type(
        name = "FeatureName",
        list = "list_all_features",
        check = "is_feature_enabled"
    ),
    variant_attributes(derive(Serialize, Deserialize, Debug, PartialEq, Clone))
)]
#[derive(Serialize, Deserialize, Debug, PartialEq, Clone)]
#[serde(untagged)]
pub struct ConfigAndPreset {
    #[serde(flatten)]
    pub config: Config,

    #[serde(flatten)]
    pub base_preset: BasePreset,
    #[serde(flatten)]
    pub altair_preset: AltairPreset,
    #[serde(flatten)]
    pub bellatrix_preset: BellatrixPreset,
    #[serde(flatten)]
    pub capella_preset: CapellaPreset,
    #[superstruct(feature(Deneb))]
    #[serde(flatten)]
    pub deneb_preset: DenebPreset,
    #[superstruct(feature(Electra))]
    #[serde(flatten)]
    pub electra_preset: ElectraPreset,
    /// The `extra_fields` map allows us to gracefully decode fields intended for future hard forks.
    #[serde(flatten)]
    pub extra_fields: HashMap<String, Value>,
}

impl ConfigAndPreset {
    pub fn from_chain_spec<E: EthSpec>(spec: &ChainSpec, fork_name: Option<ForkName>) -> Self {
        let config = Config::from_chain_spec::<E>(spec);
        let base_preset = BasePreset::from_chain_spec::<E>(spec);
        let altair_preset = AltairPreset::from_chain_spec::<E>(spec);
        let bellatrix_preset = BellatrixPreset::from_chain_spec::<E>(spec);
        let capella_preset = CapellaPreset::from_chain_spec::<E>(spec);
        let extra_fields = get_extra_fields(spec);

        if spec.electra_fork_epoch.is_some()
            || fork_name.is_none()
            || fork_name == Some(ForkName::Electra)
        {
            let deneb_preset = DenebPreset::from_chain_spec::<E>(spec);
            let electra_preset = ElectraPreset::from_chain_spec::<E>(spec);

            ConfigAndPreset::Electra(ConfigAndPresetElectra {
                config,
                base_preset,
                altair_preset,
                bellatrix_preset,
                capella_preset,
                deneb_preset,
                electra_preset,
                extra_fields,
            })
        } else if spec.deneb_fork_epoch.is_some()
            || fork_name.is_none()
            || fork_name == Some(ForkName::Deneb)
        {
            let deneb_preset = DenebPreset::from_chain_spec::<E>(spec);
            ConfigAndPreset::Deneb(ConfigAndPresetDeneb {
                config,
                base_preset,
                altair_preset,
                bellatrix_preset,
                capella_preset,
                deneb_preset,
                extra_fields,
            })
        } else {
            ConfigAndPreset::Capella(ConfigAndPresetCapella {
                config,
                base_preset,
                altair_preset,
                bellatrix_preset,
                capella_preset,
                extra_fields,
            })
        }
    }
}

/// Get a hashmap of constants to add to the `PresetAndConfig`
pub fn get_extra_fields(spec: &ChainSpec) -> HashMap<String, Value> {
    let hex_string = |value: &[u8]| format!("0x{}", hex::encode(value)).into();
    let u32_hex = |v: u32| hex_string(&v.to_le_bytes());
    let u8_hex = |v: u8| hex_string(&v.to_le_bytes());
    hashmap! {
        "bls_withdrawal_prefix".to_uppercase() => u8_hex(spec.bls_withdrawal_prefix_byte),
        "eth1_address_withdrawal_prefix".to_uppercase() => u8_hex(spec.eth1_address_withdrawal_prefix_byte),
        "domain_beacon_proposer".to_uppercase() => u32_hex(spec.domain_beacon_proposer),
        "domain_beacon_attester".to_uppercase() => u32_hex(spec.domain_beacon_attester),
        "domain_randao".to_uppercase()=> u32_hex(spec.domain_randao),
        "domain_deposit".to_uppercase()=> u32_hex(spec.domain_deposit),
        "domain_voluntary_exit".to_uppercase() => u32_hex(spec.domain_voluntary_exit),
        "domain_selection_proof".to_uppercase() => u32_hex(spec.domain_selection_proof),
        "domain_aggregate_and_proof".to_uppercase() => u32_hex(spec.domain_aggregate_and_proof),
        "domain_application_mask".to_uppercase()=> u32_hex(spec.domain_application_mask),
        "target_aggregators_per_committee".to_uppercase() =>
            spec.target_aggregators_per_committee.to_string().into(),
        "domain_contribution_and_proof".to_uppercase() =>
            u32_hex(spec.domain_contribution_and_proof),
        "domain_sync_committee".to_uppercase() => u32_hex(spec.domain_sync_committee),
        "domain_sync_committee_selection_proof".to_uppercase() =>
            u32_hex(spec.domain_sync_committee_selection_proof),
        "sync_committee_subnet_count".to_uppercase() =>
            altair::SYNC_COMMITTEE_SUBNET_COUNT.to_string().into(),
        "target_aggregators_per_sync_subcommittee".to_uppercase() =>
            altair::TARGET_AGGREGATORS_PER_SYNC_SUBCOMMITTEE.to_string().into(),
        // Deneb
        "versioned_hash_version_kzg".to_uppercase() => deneb::VERSIONED_HASH_VERSION_KZG.to_string().into(),
        // Electra
        "compounding_withdrawal_prefix".to_uppercase() => u8_hex(spec.compounding_withdrawal_prefix_byte),
        "unset_deposit_receipts_start_index".to_uppercase() => spec.unset_deposit_receipts_start_index.to_string().into(),
        "full_exit_request_amount".to_uppercase() => spec.full_exit_request_amount.to_string().into(),
        "domain_consolidation".to_uppercase()=> u32_hex(spec.domain_consolidation),
    }
}

#[cfg(test)]
mod test {
    use super::*;
    use crate::MainnetEthSpec;
    use std::fs::File;
    use tempfile::NamedTempFile;

    #[test]
    fn extra_fields_round_trip() {
        let tmp_file = NamedTempFile::new().expect("failed to create temp file");
        let writer = File::options()
            .read(false)
            .write(true)
            .open(tmp_file.as_ref())
            .expect("error opening file");
        let mainnet_spec = ChainSpec::mainnet();
        let mut yamlconfig =
            ConfigAndPreset::from_chain_spec::<MainnetEthSpec>(&mainnet_spec, None);
        let (k1, v1) = ("SAMPLE_HARDFORK_KEY1", "123456789");
        let (k2, v2) = ("SAMPLE_HARDFORK_KEY2", "987654321");
        let (k3, v3) = ("SAMPLE_HARDFORK_KEY3", 32);
        let (k4, v4) = ("SAMPLE_HARDFORK_KEY4", Value::Null);
        yamlconfig.extra_fields_mut().insert(k1.into(), v1.into());
        yamlconfig.extra_fields_mut().insert(k2.into(), v2.into());
        yamlconfig.extra_fields_mut().insert(k3.into(), v3.into());
        yamlconfig.extra_fields_mut().insert(k4.into(), v4);

        serde_yaml::to_writer(writer, &yamlconfig).expect("failed to write or serialize");

        let reader = File::options()
            .read(true)
            .write(false)
            .open(tmp_file.as_ref())
            .expect("error while opening the file");
        let from: ConfigAndPresetElectra =
            serde_yaml::from_reader(reader).expect("error while deserializing");
        assert_eq!(ConfigAndPreset::Electra(from), yamlconfig);
    }
}<|MERGE_RESOLUTION|>--- conflicted
+++ resolved
@@ -1,11 +1,6 @@
 use crate::{
-<<<<<<< HEAD
-    consts::altair, AltairPreset, BasePreset, BellatrixPreset, CapellaPreset, ChainSpec, Config,
-    DenebPreset, ElectraPreset, EthSpec, FeatureName, ForkName,
-=======
     consts::altair, consts::deneb, AltairPreset, BasePreset, BellatrixPreset, CapellaPreset,
-    ChainSpec, Config, DenebPreset, ElectraPreset, EthSpec, ForkName,
->>>>>>> beaa586d
+    ChainSpec, Config, DenebPreset, ElectraPreset, EthSpec, ForkName, FeatureName,
 };
 use maplit::hashmap;
 use serde::{Deserialize, Serialize};
