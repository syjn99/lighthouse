use crate::test_utils::TestRandom;
use crate::*;
use derivative::Derivative;
use merkle_proof::{MerkleTree, MerkleTreeError};
use serde::{Deserialize, Serialize};
use ssz_derive::{Decode, Encode};
use std::marker::PhantomData;
use superstruct::superstruct;
use test_random_derive::TestRandom;
use tree_hash::{TreeHash, BYTES_PER_CHUNK};
use tree_hash_derive::TreeHash;

pub type KzgCommitments<E> =
    VariableList<KzgCommitment, <E as EthSpec>::MaxBlobCommitmentsPerBlock>;
pub type KzgCommitmentOpts<E> =
    FixedVector<Option<KzgCommitment>, <E as EthSpec>::MaxBlobsPerBlock>;

/// The number of leaves (including padding) on the `BeaconBlockBody` Merkle tree.
///
/// ## Note
///
/// This constant is set with the assumption that there are `> 8` and `<= 16` fields on the
/// `BeaconBlockBody`. **Tree hashing will fail if this value is set incorrectly.**
pub const NUM_BEACON_BLOCK_BODY_HASH_TREE_ROOT_LEAVES: usize = 16;
/// Index of the `blob_kzg_commitments` leaf in the `BeaconBlockBody` tree post-deneb.
pub const BLOB_KZG_COMMITMENTS_INDEX: usize = 11;

/// The body of a `BeaconChain` block, containing operations.
///
/// This *superstruct* abstracts over the hard-fork.
#[superstruct(
<<<<<<< HEAD
    variants_and_features_from = "FORK_ORDER",
    feature_dependencies = "FEATURE_DEPENDENCIES",
    variant_type(name = "ForkName", getter = "fork_name"),
    feature_type(
        name = "FeatureName",
        list = "list_all_features",
        check = "is_feature_enabled"
    ),
=======
    variants(Base, Altair, Bellatrix, Capella, Deneb, Electra),
>>>>>>> beaa586d
    variant_attributes(
        derive(
            Debug,
            Clone,
            Serialize,
            Deserialize,
            Encode,
            Decode,
            TreeHash,
            TestRandom,
            Derivative,
            arbitrary::Arbitrary
        ),
        derivative(PartialEq, Hash(bound = "E: EthSpec, Payload: AbstractExecPayload<E>")),
        serde(
            bound = "E: EthSpec, Payload: AbstractExecPayload<E>",
            deny_unknown_fields
        ),
        arbitrary(bound = "E: EthSpec, Payload: AbstractExecPayload<E>"),
    ),
    cast_error(ty = "Error", expr = "Error::IncorrectStateVariant"),
    partial_getter_error(ty = "Error", expr = "Error::IncorrectStateVariant")
)]
#[derive(Debug, Clone, Serialize, Deserialize, Derivative, arbitrary::Arbitrary)]
#[derivative(PartialEq, Hash(bound = "E: EthSpec"))]
#[serde(untagged)]
#[serde(bound = "E: EthSpec, Payload: AbstractExecPayload<E>")]
#[arbitrary(bound = "E: EthSpec, Payload: AbstractExecPayload<E>")]
pub struct BeaconBlockBody<E: EthSpec, Payload: AbstractExecPayload<E> = FullPayload<E>> {
    pub randao_reveal: Signature,
    pub eth1_data: Eth1Data,
    pub graffiti: Graffiti,
    pub proposer_slashings: VariableList<ProposerSlashing, E::MaxProposerSlashings>,
    pub attester_slashings: VariableList<AttesterSlashing<E>, E::MaxAttesterSlashings>,
    pub attestations: VariableList<Attestation<E>, E::MaxAttestations>,
    pub deposits: VariableList<Deposit, E::MaxDeposits>,
    pub voluntary_exits: VariableList<SignedVoluntaryExit, E::MaxVoluntaryExits>,
<<<<<<< HEAD
    #[superstruct(feature(Altair))]
=======
    #[superstruct(only(Altair, Bellatrix, Capella, Deneb, Electra))]
>>>>>>> beaa586d
    pub sync_aggregate: SyncAggregate<E>,
    // We flatten the execution payload so that serde can use the name of the inner type,
    // either `execution_payload` for full payloads, or `execution_payload_header` for blinded
    // payloads.
    #[superstruct(
        only(Bellatrix),
        partial_getter(rename = "execution_payload_bellatrix")
    )]
    #[serde(flatten)]
    pub execution_payload: Payload::Bellatrix,
    #[superstruct(only(Capella), partial_getter(rename = "execution_payload_capella"))]
    #[serde(flatten)]
    pub execution_payload: Payload::Capella,
    #[superstruct(only(Deneb), partial_getter(rename = "execution_payload_deneb"))]
    #[serde(flatten)]
    pub execution_payload: Payload::Deneb,
    #[superstruct(only(Electra), partial_getter(rename = "execution_payload_electra"))]
    #[serde(flatten)]
    pub execution_payload: Payload::Electra,
    #[superstruct(feature(Capella))]
    pub bls_to_execution_changes:
        VariableList<SignedBlsToExecutionChange, E::MaxBlsToExecutionChanges>,
    #[superstruct(feature(Deneb))]
    pub blob_kzg_commitments: KzgCommitments<E>,
    #[superstruct(feature(not(Merge)))]
    #[ssz(skip_serializing, skip_deserializing)]
    #[tree_hash(skip_hashing)]
    #[serde(skip)]
    #[arbitrary(default)]
    pub _phantom: PhantomData<Payload>,
}

impl<E: EthSpec, Payload: AbstractExecPayload<E>> BeaconBlockBody<E, Payload> {
    pub fn execution_payload(&self) -> Result<Payload::Ref<'_>, Error> {
        self.to_ref().execution_payload()
    }
}

impl<'a, E: EthSpec, Payload: AbstractExecPayload<E>> BeaconBlockBodyRef<'a, E, Payload> {
    pub fn execution_payload(&self) -> Result<Payload::Ref<'a>, Error> {
        match self {
            Self::Base(_) | Self::Altair(_) => Err(Error::IncorrectStateVariant),
            Self::Bellatrix(body) => Ok(Payload::Ref::from(&body.execution_payload)),
            Self::Capella(body) => Ok(Payload::Ref::from(&body.execution_payload)),
            Self::Deneb(body) => Ok(Payload::Ref::from(&body.execution_payload)),
            Self::Electra(body) => Ok(Payload::Ref::from(&body.execution_payload)),
        }
    }

    /// Produces the proof of inclusion for a `KzgCommitment` in `self.blob_kzg_commitments`
    /// at `index`.
    pub fn kzg_commitment_merkle_proof(
        &self,
        index: usize,
    ) -> Result<FixedVector<Hash256, E::KzgCommitmentInclusionProofDepth>, Error> {
        match self {
            Self::Base(_) | Self::Altair(_) | Self::Bellatrix(_) | Self::Capella(_) => {
                Err(Error::IncorrectStateVariant)
            }
            Self::Deneb(body) => {
                // We compute the branches by generating 2 merkle trees:
                // 1. Merkle tree for the `blob_kzg_commitments` List object
                // 2. Merkle tree for the `BeaconBlockBody` container
                // We then merge the branches for both the trees all the way up to the root.

                // Part1 (Branches for the subtree rooted at `blob_kzg_commitments`)
                //
                // Branches for `blob_kzg_commitments` without length mix-in
                let depth = E::max_blob_commitments_per_block()
                    .next_power_of_two()
                    .ilog2();
                let leaves: Vec<_> = body
                    .blob_kzg_commitments
                    .iter()
                    .map(|commitment| commitment.tree_hash_root())
                    .collect();
                let tree = MerkleTree::create(&leaves, depth as usize);
                let (_, mut proof) = tree
                    .generate_proof(index, depth as usize)
                    .map_err(Error::MerkleTreeError)?;

                // Add the branch corresponding to the length mix-in.
                let length = body.blob_kzg_commitments.len();
                let usize_len = std::mem::size_of::<usize>();
                let mut length_bytes = [0; BYTES_PER_CHUNK];
                length_bytes
                    .get_mut(0..usize_len)
                    .ok_or(Error::MerkleTreeError(MerkleTreeError::PleaseNotifyTheDevs))?
                    .copy_from_slice(&length.to_le_bytes());
                let length_root = Hash256::from_slice(length_bytes.as_slice());
                proof.push(length_root);

                // Part 2
                // Branches for `BeaconBlockBody` container
                let leaves = [
                    body.randao_reveal.tree_hash_root(),
                    body.eth1_data.tree_hash_root(),
                    body.graffiti.tree_hash_root(),
                    body.proposer_slashings.tree_hash_root(),
                    body.attester_slashings.tree_hash_root(),
                    body.attestations.tree_hash_root(),
                    body.deposits.tree_hash_root(),
                    body.voluntary_exits.tree_hash_root(),
                    body.sync_aggregate.tree_hash_root(),
                    body.execution_payload.tree_hash_root(),
                    body.bls_to_execution_changes.tree_hash_root(),
                    body.blob_kzg_commitments.tree_hash_root(),
                ];
                let beacon_block_body_depth = leaves.len().next_power_of_two().ilog2() as usize;
                let tree = MerkleTree::create(&leaves, beacon_block_body_depth);
                let (_, mut proof_body) = tree
                    .generate_proof(BLOB_KZG_COMMITMENTS_INDEX, beacon_block_body_depth)
                    .map_err(Error::MerkleTreeError)?;
                // Join the proofs for the subtree and the main tree
                proof.append(&mut proof_body);

                debug_assert_eq!(proof.len(), E::kzg_proof_inclusion_proof_depth());
                Ok(proof.into())
            }
            // TODO(electra): De-duplicate proof computation.
            Self::Electra(body) => {
                // We compute the branches by generating 2 merkle trees:
                // 1. Merkle tree for the `blob_kzg_commitments` List object
                // 2. Merkle tree for the `BeaconBlockBody` container
                // We then merge the branches for both the trees all the way up to the root.

                // Part1 (Branches for the subtree rooted at `blob_kzg_commitments`)
                //
                // Branches for `blob_kzg_commitments` without length mix-in
                let depth = E::max_blob_commitments_per_block()
                    .next_power_of_two()
                    .ilog2();
                let leaves: Vec<_> = body
                    .blob_kzg_commitments
                    .iter()
                    .map(|commitment| commitment.tree_hash_root())
                    .collect();
                let tree = MerkleTree::create(&leaves, depth as usize);
                let (_, mut proof) = tree
                    .generate_proof(index, depth as usize)
                    .map_err(Error::MerkleTreeError)?;

                // Add the branch corresponding to the length mix-in.
                let length = body.blob_kzg_commitments.len();
                let usize_len = std::mem::size_of::<usize>();
                let mut length_bytes = [0; BYTES_PER_CHUNK];
                length_bytes
                    .get_mut(0..usize_len)
                    .ok_or(Error::MerkleTreeError(MerkleTreeError::PleaseNotifyTheDevs))?
                    .copy_from_slice(&length.to_le_bytes());
                let length_root = Hash256::from_slice(length_bytes.as_slice());
                proof.push(length_root);

                // Part 2
                // Branches for `BeaconBlockBody` container
                let leaves = [
                    body.randao_reveal.tree_hash_root(),
                    body.eth1_data.tree_hash_root(),
                    body.graffiti.tree_hash_root(),
                    body.proposer_slashings.tree_hash_root(),
                    body.attester_slashings.tree_hash_root(),
                    body.attestations.tree_hash_root(),
                    body.deposits.tree_hash_root(),
                    body.voluntary_exits.tree_hash_root(),
                    body.sync_aggregate.tree_hash_root(),
                    body.execution_payload.tree_hash_root(),
                    body.bls_to_execution_changes.tree_hash_root(),
                    body.blob_kzg_commitments.tree_hash_root(),
                ];
                let beacon_block_body_depth = leaves.len().next_power_of_two().ilog2() as usize;
                let tree = MerkleTree::create(&leaves, beacon_block_body_depth);
                let (_, mut proof_body) = tree
                    .generate_proof(BLOB_KZG_COMMITMENTS_INDEX, beacon_block_body_depth)
                    .map_err(Error::MerkleTreeError)?;
                // Join the proofs for the subtree and the main tree
                proof.append(&mut proof_body);

                debug_assert_eq!(proof.len(), E::kzg_proof_inclusion_proof_depth());
                Ok(proof.into())
            }
        }
    }

    /// Return `true` if this block body has a non-zero number of blobs.
    pub fn has_blobs(self) -> bool {
        self.blob_kzg_commitments()
            .map_or(false, |blobs| !blobs.is_empty())
    }
}

impl<'a, E: EthSpec, Payload: AbstractExecPayload<E>> BeaconBlockBodyRef<'a, E, Payload> {
    /// Get the fork_name of this object
    pub fn fork_name(self) -> ForkName {
        match self {
            BeaconBlockBodyRef::Base { .. } => ForkName::Base,
            BeaconBlockBodyRef::Altair { .. } => ForkName::Altair,
            BeaconBlockBodyRef::Bellatrix { .. } => ForkName::Bellatrix,
            BeaconBlockBodyRef::Capella { .. } => ForkName::Capella,
            BeaconBlockBodyRef::Deneb { .. } => ForkName::Deneb,
            BeaconBlockBodyRef::Electra { .. } => ForkName::Electra,
        }
    }
}

// We can convert pre-Bellatrix block bodies without payloads into block bodies "with" payloads.
impl<E: EthSpec> From<BeaconBlockBodyBase<E, BlindedPayload<E>>>
    for BeaconBlockBodyBase<E, FullPayload<E>>
{
    fn from(body: BeaconBlockBodyBase<E, BlindedPayload<E>>) -> Self {
        let BeaconBlockBodyBase {
            randao_reveal,
            eth1_data,
            graffiti,
            proposer_slashings,
            attester_slashings,
            attestations,
            deposits,
            voluntary_exits,
            _phantom,
        } = body;

        BeaconBlockBodyBase {
            randao_reveal,
            eth1_data,
            graffiti,
            proposer_slashings,
            attester_slashings,
            attestations,
            deposits,
            voluntary_exits,
            _phantom: PhantomData,
        }
    }
}

impl<E: EthSpec> From<BeaconBlockBodyAltair<E, BlindedPayload<E>>>
    for BeaconBlockBodyAltair<E, FullPayload<E>>
{
    fn from(body: BeaconBlockBodyAltair<E, BlindedPayload<E>>) -> Self {
        let BeaconBlockBodyAltair {
            randao_reveal,
            eth1_data,
            graffiti,
            proposer_slashings,
            attester_slashings,
            attestations,
            deposits,
            voluntary_exits,
            sync_aggregate,
            _phantom,
        } = body;

        BeaconBlockBodyAltair {
            randao_reveal,
            eth1_data,
            graffiti,
            proposer_slashings,
            attester_slashings,
            attestations,
            deposits,
            voluntary_exits,
            sync_aggregate,
            _phantom: PhantomData,
        }
    }
}

// Likewise bodies with payloads can be transformed into bodies without.
impl<E: EthSpec> From<BeaconBlockBodyBase<E, FullPayload<E>>>
    for (
        BeaconBlockBodyBase<E, BlindedPayload<E>>,
        Option<ExecutionPayload<E>>,
    )
{
    fn from(body: BeaconBlockBodyBase<E, FullPayload<E>>) -> Self {
        let BeaconBlockBodyBase {
            randao_reveal,
            eth1_data,
            graffiti,
            proposer_slashings,
            attester_slashings,
            attestations,
            deposits,
            voluntary_exits,
            _phantom,
        } = body;

        (
            BeaconBlockBodyBase {
                randao_reveal,
                eth1_data,
                graffiti,
                proposer_slashings,
                attester_slashings,
                attestations,
                deposits,
                voluntary_exits,
                _phantom: PhantomData,
            },
            None,
        )
    }
}

impl<E: EthSpec> From<BeaconBlockBodyAltair<E, FullPayload<E>>>
    for (
        BeaconBlockBodyAltair<E, BlindedPayload<E>>,
        Option<ExecutionPayload<E>>,
    )
{
    fn from(body: BeaconBlockBodyAltair<E, FullPayload<E>>) -> Self {
        let BeaconBlockBodyAltair {
            randao_reveal,
            eth1_data,
            graffiti,
            proposer_slashings,
            attester_slashings,
            attestations,
            deposits,
            voluntary_exits,
            sync_aggregate,
            _phantom,
        } = body;

        (
            BeaconBlockBodyAltair {
                randao_reveal,
                eth1_data,
                graffiti,
                proposer_slashings,
                attester_slashings,
                attestations,
                deposits,
                voluntary_exits,
                sync_aggregate,
                _phantom: PhantomData,
            },
            None,
        )
    }
}

impl<E: EthSpec> From<BeaconBlockBodyBellatrix<E, FullPayload<E>>>
    for (
        BeaconBlockBodyBellatrix<E, BlindedPayload<E>>,
        Option<ExecutionPayloadBellatrix<E>>,
    )
{
    fn from(body: BeaconBlockBodyBellatrix<E, FullPayload<E>>) -> Self {
        let BeaconBlockBodyBellatrix {
            randao_reveal,
            eth1_data,
            graffiti,
            proposer_slashings,
            attester_slashings,
            attestations,
            deposits,
            voluntary_exits,
            sync_aggregate,
            execution_payload: FullPayloadBellatrix { execution_payload },
        } = body;

        (
            BeaconBlockBodyBellatrix {
                randao_reveal,
                eth1_data,
                graffiti,
                proposer_slashings,
                attester_slashings,
                attestations,
                deposits,
                voluntary_exits,
                sync_aggregate,
                execution_payload: BlindedPayloadBellatrix {
                    execution_payload_header: From::from(&execution_payload),
                },
            },
            Some(execution_payload),
        )
    }
}

impl<E: EthSpec> From<BeaconBlockBodyCapella<E, FullPayload<E>>>
    for (
        BeaconBlockBodyCapella<E, BlindedPayload<E>>,
        Option<ExecutionPayloadCapella<E>>,
    )
{
    fn from(body: BeaconBlockBodyCapella<E, FullPayload<E>>) -> Self {
        let BeaconBlockBodyCapella {
            randao_reveal,
            eth1_data,
            graffiti,
            proposer_slashings,
            attester_slashings,
            attestations,
            deposits,
            voluntary_exits,
            sync_aggregate,
            execution_payload: FullPayloadCapella { execution_payload },
            bls_to_execution_changes,
        } = body;

        (
            BeaconBlockBodyCapella {
                randao_reveal,
                eth1_data,
                graffiti,
                proposer_slashings,
                attester_slashings,
                attestations,
                deposits,
                voluntary_exits,
                sync_aggregate,
                execution_payload: BlindedPayloadCapella {
                    execution_payload_header: From::from(&execution_payload),
                },
                bls_to_execution_changes,
            },
            Some(execution_payload),
        )
    }
}

impl<E: EthSpec> From<BeaconBlockBodyDeneb<E, FullPayload<E>>>
    for (
        BeaconBlockBodyDeneb<E, BlindedPayload<E>>,
        Option<ExecutionPayloadDeneb<E>>,
    )
{
    fn from(body: BeaconBlockBodyDeneb<E, FullPayload<E>>) -> Self {
        let BeaconBlockBodyDeneb {
            randao_reveal,
            eth1_data,
            graffiti,
            proposer_slashings,
            attester_slashings,
            attestations,
            deposits,
            voluntary_exits,
            sync_aggregate,
            execution_payload: FullPayloadDeneb { execution_payload },
            bls_to_execution_changes,
            blob_kzg_commitments,
        } = body;

        (
            BeaconBlockBodyDeneb {
                randao_reveal,
                eth1_data,
                graffiti,
                proposer_slashings,
                attester_slashings,
                attestations,
                deposits,
                voluntary_exits,
                sync_aggregate,
                execution_payload: BlindedPayloadDeneb {
                    execution_payload_header: From::from(&execution_payload),
                },
                bls_to_execution_changes,
                blob_kzg_commitments,
            },
            Some(execution_payload),
        )
    }
}

impl<E: EthSpec> From<BeaconBlockBodyElectra<E, FullPayload<E>>>
    for (
        BeaconBlockBodyElectra<E, BlindedPayload<E>>,
        Option<ExecutionPayloadElectra<E>>,
    )
{
    fn from(body: BeaconBlockBodyElectra<E, FullPayload<E>>) -> Self {
        let BeaconBlockBodyElectra {
            randao_reveal,
            eth1_data,
            graffiti,
            proposer_slashings,
            attester_slashings,
            attestations,
            deposits,
            voluntary_exits,
            sync_aggregate,
            execution_payload: FullPayloadElectra { execution_payload },
            bls_to_execution_changes,
            blob_kzg_commitments,
        } = body;

        (
            BeaconBlockBodyElectra {
                randao_reveal,
                eth1_data,
                graffiti,
                proposer_slashings,
                attester_slashings,
                attestations,
                deposits,
                voluntary_exits,
                sync_aggregate,
                execution_payload: BlindedPayloadElectra {
                    execution_payload_header: From::from(&execution_payload),
                },
                bls_to_execution_changes,
                blob_kzg_commitments: blob_kzg_commitments.clone(),
            },
            Some(execution_payload),
        )
    }
}

// We can clone a full block into a blinded block, without cloning the payload.
impl<E: EthSpec> BeaconBlockBodyBase<E, FullPayload<E>> {
    pub fn clone_as_blinded(&self) -> BeaconBlockBodyBase<E, BlindedPayload<E>> {
        let (block_body, _payload) = self.clone().into();
        block_body
    }
}

impl<E: EthSpec> BeaconBlockBodyAltair<E, FullPayload<E>> {
    pub fn clone_as_blinded(&self) -> BeaconBlockBodyAltair<E, BlindedPayload<E>> {
        let (block_body, _payload) = self.clone().into();
        block_body
    }
}

impl<E: EthSpec> BeaconBlockBodyBellatrix<E, FullPayload<E>> {
    pub fn clone_as_blinded(&self) -> BeaconBlockBodyBellatrix<E, BlindedPayload<E>> {
        let BeaconBlockBodyBellatrix {
            randao_reveal,
            eth1_data,
            graffiti,
            proposer_slashings,
            attester_slashings,
            attestations,
            deposits,
            voluntary_exits,
            sync_aggregate,
            execution_payload: FullPayloadBellatrix { execution_payload },
        } = self;

        BeaconBlockBodyBellatrix {
            randao_reveal: randao_reveal.clone(),
            eth1_data: eth1_data.clone(),
            graffiti: *graffiti,
            proposer_slashings: proposer_slashings.clone(),
            attester_slashings: attester_slashings.clone(),
            attestations: attestations.clone(),
            deposits: deposits.clone(),
            voluntary_exits: voluntary_exits.clone(),
            sync_aggregate: sync_aggregate.clone(),
            execution_payload: BlindedPayloadBellatrix {
                execution_payload_header: execution_payload.into(),
            },
        }
    }
}

impl<E: EthSpec> BeaconBlockBodyCapella<E, FullPayload<E>> {
    pub fn clone_as_blinded(&self) -> BeaconBlockBodyCapella<E, BlindedPayload<E>> {
        let BeaconBlockBodyCapella {
            randao_reveal,
            eth1_data,
            graffiti,
            proposer_slashings,
            attester_slashings,
            attestations,
            deposits,
            voluntary_exits,
            sync_aggregate,
            execution_payload: FullPayloadCapella { execution_payload },
            bls_to_execution_changes,
        } = self;

        BeaconBlockBodyCapella {
            randao_reveal: randao_reveal.clone(),
            eth1_data: eth1_data.clone(),
            graffiti: *graffiti,
            proposer_slashings: proposer_slashings.clone(),
            attester_slashings: attester_slashings.clone(),
            attestations: attestations.clone(),
            deposits: deposits.clone(),
            voluntary_exits: voluntary_exits.clone(),
            sync_aggregate: sync_aggregate.clone(),
            execution_payload: BlindedPayloadCapella {
                execution_payload_header: execution_payload.into(),
            },
            bls_to_execution_changes: bls_to_execution_changes.clone(),
        }
    }
}

impl<E: EthSpec> BeaconBlockBodyDeneb<E, FullPayload<E>> {
    pub fn clone_as_blinded(&self) -> BeaconBlockBodyDeneb<E, BlindedPayload<E>> {
        let BeaconBlockBodyDeneb {
            randao_reveal,
            eth1_data,
            graffiti,
            proposer_slashings,
            attester_slashings,
            attestations,
            deposits,
            voluntary_exits,
            sync_aggregate,
            execution_payload: FullPayloadDeneb { execution_payload },
            bls_to_execution_changes,
            blob_kzg_commitments,
        } = self;

        BeaconBlockBodyDeneb {
            randao_reveal: randao_reveal.clone(),
            eth1_data: eth1_data.clone(),
            graffiti: *graffiti,
            proposer_slashings: proposer_slashings.clone(),
            attester_slashings: attester_slashings.clone(),
            attestations: attestations.clone(),
            deposits: deposits.clone(),
            voluntary_exits: voluntary_exits.clone(),
            sync_aggregate: sync_aggregate.clone(),
            execution_payload: BlindedPayloadDeneb {
                execution_payload_header: execution_payload.into(),
            },
            bls_to_execution_changes: bls_to_execution_changes.clone(),
            blob_kzg_commitments: blob_kzg_commitments.clone(),
        }
    }
}

impl<E: EthSpec> BeaconBlockBodyElectra<E, FullPayload<E>> {
    pub fn clone_as_blinded(&self) -> BeaconBlockBodyElectra<E, BlindedPayload<E>> {
        let BeaconBlockBodyElectra {
            randao_reveal,
            eth1_data,
            graffiti,
            proposer_slashings,
            attester_slashings,
            attestations,
            deposits,
            voluntary_exits,
            sync_aggregate,
            execution_payload: FullPayloadElectra { execution_payload },
            bls_to_execution_changes,
            blob_kzg_commitments,
        } = self;

        BeaconBlockBodyElectra {
            randao_reveal: randao_reveal.clone(),
            eth1_data: eth1_data.clone(),
            graffiti: *graffiti,
            proposer_slashings: proposer_slashings.clone(),
            attester_slashings: attester_slashings.clone(),
            attestations: attestations.clone(),
            deposits: deposits.clone(),
            voluntary_exits: voluntary_exits.clone(),
            sync_aggregate: sync_aggregate.clone(),
            execution_payload: BlindedPayloadElectra {
                execution_payload_header: execution_payload.into(),
            },
            bls_to_execution_changes: bls_to_execution_changes.clone(),
            blob_kzg_commitments: blob_kzg_commitments.clone(),
        }
    }
}

impl<E: EthSpec> From<BeaconBlockBody<E, FullPayload<E>>>
    for (
        BeaconBlockBody<E, BlindedPayload<E>>,
        Option<ExecutionPayload<E>>,
    )
{
    fn from(body: BeaconBlockBody<E, FullPayload<E>>) -> Self {
        map_beacon_block_body!(body, |inner, cons| {
            let (block, payload) = inner.into();
            (cons(block), payload.map(Into::into))
        })
    }
}

impl<E: EthSpec> BeaconBlockBody<E> {
    pub fn block_body_merkle_proof(&self, generalized_index: usize) -> Result<Vec<Hash256>, Error> {
        let field_index = match generalized_index {
            light_client_update::EXECUTION_PAYLOAD_INDEX => {
                // Execution payload is a top-level field, subtract off the generalized indices
                // for the internal nodes. Result should be 9, the field offset of the execution
                // payload in the `BeaconBlockBody`:
                // https://github.com/ethereum/consensus-specs/blob/dev/specs/deneb/beacon-chain.md#beaconblockbody
                generalized_index
                    .checked_sub(NUM_BEACON_BLOCK_BODY_HASH_TREE_ROOT_LEAVES)
                    .ok_or(Error::IndexNotSupported(generalized_index))?
            }
            _ => return Err(Error::IndexNotSupported(generalized_index)),
        };

        let mut leaves = vec![
            self.randao_reveal().tree_hash_root(),
            self.eth1_data().tree_hash_root(),
            self.graffiti().tree_hash_root(),
            self.proposer_slashings().tree_hash_root(),
            self.attester_slashings().tree_hash_root(),
            self.attestations().tree_hash_root(),
            self.deposits().tree_hash_root(),
            self.voluntary_exits().tree_hash_root(),
        ];

        if let Ok(sync_aggregate) = self.sync_aggregate() {
            leaves.push(sync_aggregate.tree_hash_root())
        }

        if let Ok(execution_payload) = self.execution_payload() {
            leaves.push(execution_payload.tree_hash_root())
        }

        if let Ok(bls_to_execution_changes) = self.bls_to_execution_changes() {
            leaves.push(bls_to_execution_changes.tree_hash_root())
        }

        if let Ok(blob_kzg_commitments) = self.blob_kzg_commitments() {
            leaves.push(blob_kzg_commitments.tree_hash_root())
        }

        let depth = light_client_update::EXECUTION_PAYLOAD_PROOF_LEN;
        let tree = merkle_proof::MerkleTree::create(&leaves, depth);
        let (_, proof) = tree.generate_proof(field_index, depth)?;

        Ok(proof)
    }
}

/// Util method helpful for logging.
pub fn format_kzg_commitments(commitments: &[KzgCommitment]) -> String {
    let commitment_strings: Vec<String> = commitments.iter().map(|x| x.to_string()).collect();
    let commitments_joined = commitment_strings.join(", ");
    let surrounded_commitments = format!("[{}]", commitments_joined);
    surrounded_commitments
}

#[cfg(test)]
mod tests {
    mod base {
        use super::super::*;
        ssz_and_tree_hash_tests!(BeaconBlockBodyBase<MainnetEthSpec>);
    }
    mod altair {
        use super::super::*;
        ssz_and_tree_hash_tests!(BeaconBlockBodyAltair<MainnetEthSpec>);
    }
}<|MERGE_RESOLUTION|>--- conflicted
+++ resolved
@@ -29,7 +29,6 @@
 ///
 /// This *superstruct* abstracts over the hard-fork.
 #[superstruct(
-<<<<<<< HEAD
     variants_and_features_from = "FORK_ORDER",
     feature_dependencies = "FEATURE_DEPENDENCIES",
     variant_type(name = "ForkName", getter = "fork_name"),
@@ -38,9 +37,6 @@
         list = "list_all_features",
         check = "is_feature_enabled"
     ),
-=======
-    variants(Base, Altair, Bellatrix, Capella, Deneb, Electra),
->>>>>>> beaa586d
     variant_attributes(
         derive(
             Debug,
@@ -78,11 +74,7 @@
     pub attestations: VariableList<Attestation<E>, E::MaxAttestations>,
     pub deposits: VariableList<Deposit, E::MaxDeposits>,
     pub voluntary_exits: VariableList<SignedVoluntaryExit, E::MaxVoluntaryExits>,
-<<<<<<< HEAD
     #[superstruct(feature(Altair))]
-=======
-    #[superstruct(only(Altair, Bellatrix, Capella, Deneb, Electra))]
->>>>>>> beaa586d
     pub sync_aggregate: SyncAggregate<E>,
     // We flatten the execution payload so that serde can use the name of the inner type,
     // either `execution_payload` for full payloads, or `execution_payload_header` for blinded
@@ -107,7 +99,7 @@
         VariableList<SignedBlsToExecutionChange, E::MaxBlsToExecutionChanges>,
     #[superstruct(feature(Deneb))]
     pub blob_kzg_commitments: KzgCommitments<E>,
-    #[superstruct(feature(not(Merge)))]
+    #[superstruct(feature(not(Bellatrix)))]
     #[ssz(skip_serializing, skip_deserializing)]
     #[tree_hash(skip_hashing)]
     #[serde(skip)]
