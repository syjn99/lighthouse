--- conflicted
+++ resolved
@@ -43,22 +43,14 @@
     // Dequeue validators for activation up to churn limit
     let churn_limit = state.get_activation_churn_limit(spec)? as usize;
 
-<<<<<<< HEAD
-    let epoch_cache = state.epoch_cache().clone();
-=======
     let epoch_cache = state.epoch_cache();
->>>>>>> b65daac9
     let activation_queue = epoch_cache
         .activation_queue()?
         .get_validators_eligible_for_activation(state.finalized_checkpoint().epoch, churn_limit);
 
     let delayed_activation_epoch = state.compute_activation_exit_epoch(current_epoch, spec)?;
     for index in activation_queue {
-<<<<<<< HEAD
         state.get_validator_mut(index)?.mutable.activation_epoch = delayed_activation_epoch;
-=======
-        state.get_validator_mut(index)?.activation_epoch = delayed_activation_epoch;
->>>>>>> b65daac9
     }
 
     Ok(())
