use integer_sqrt::IntegerSquareRoot;
use safe_arith::{ArithError, SafeArith};
use types::*;

/// This type exists to avoid confusing `total_active_balance` with `sqrt_total_active_balance`,
<<<<<<< HEAD
/// since they are used in close proximity and the same type (`u64`).
=======
/// since they are used in close proximity and have the same type (`u64`).
>>>>>>> b65daac9
#[derive(Copy, Clone)]
pub struct SqrtTotalActiveBalance(u64);

impl SqrtTotalActiveBalance {
    pub fn new(total_active_balance: u64) -> Self {
        Self(total_active_balance.integer_sqrt())
    }

    pub fn as_u64(&self) -> u64 {
        self.0
    }
<<<<<<< HEAD
}

/// Returns the base reward for some validator.
pub fn get_base_reward(
    validator_effective_balance: u64,
    sqrt_total_active_balance: SqrtTotalActiveBalance,
    spec: &ChainSpec,
) -> Result<u64, ArithError> {
    validator_effective_balance
        .safe_mul(spec.base_reward_factor)?
        .safe_div(sqrt_total_active_balance.as_u64())?
        .safe_div(spec.base_rewards_per_epoch)
=======
>>>>>>> b65daac9
}

/// Returns the base reward for some validator.
pub fn get_base_reward(
    validator_effective_balance: u64,
    sqrt_total_active_balance: SqrtTotalActiveBalance,
    spec: &ChainSpec,
) -> Result<u64, ArithError> {
    validator_effective_balance
        .safe_mul(spec.base_reward_factor)?
        .safe_div(sqrt_total_active_balance.as_u64())?
        .safe_div(spec.base_rewards_per_epoch)
}<|MERGE_RESOLUTION|>--- conflicted
+++ resolved
@@ -3,11 +3,7 @@
 use types::*;
 
 /// This type exists to avoid confusing `total_active_balance` with `sqrt_total_active_balance`,
-<<<<<<< HEAD
-/// since they are used in close proximity and the same type (`u64`).
-=======
 /// since they are used in close proximity and have the same type (`u64`).
->>>>>>> b65daac9
 #[derive(Copy, Clone)]
 pub struct SqrtTotalActiveBalance(u64);
 
@@ -19,21 +15,6 @@
     pub fn as_u64(&self) -> u64 {
         self.0
     }
-<<<<<<< HEAD
-}
-
-/// Returns the base reward for some validator.
-pub fn get_base_reward(
-    validator_effective_balance: u64,
-    sqrt_total_active_balance: SqrtTotalActiveBalance,
-    spec: &ChainSpec,
-) -> Result<u64, ArithError> {
-    validator_effective_balance
-        .safe_mul(spec.base_reward_factor)?
-        .safe_div(sqrt_total_active_balance.as_u64())?
-        .safe_div(spec.base_rewards_per_epoch)
-=======
->>>>>>> b65daac9
 }
 
 /// Returns the base reward for some validator.
