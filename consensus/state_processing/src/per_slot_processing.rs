--- conflicted
+++ resolved
@@ -66,13 +66,10 @@
         if spec.deneb_fork_epoch == Some(state.current_epoch()) {
             upgrade_to_deneb(state, spec)?;
         }
-<<<<<<< HEAD
-=======
         // Electra.
         if spec.electra_fork_epoch == Some(state.current_epoch()) {
             upgrade_to_electra(state, spec)?;
         }
->>>>>>> b65daac9
 
         // Additionally build all caches so that all valid states that are advanced always have
         // committee caches built, and we don't have to worry about initialising them at higher
