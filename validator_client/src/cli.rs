use clap::{App, Arg};

pub fn cli_app<'a, 'b>() -> App<'a, 'b> {
    App::new("validator_client")
        .visible_aliases(&["v", "vc", "validator"])
        .setting(clap::AppSettings::ColoredHelp)
        .about(
            "When connected to a beacon node, performs the duties of a staked \
                validator (e.g., proposing blocks and attestations).",
        )
        // This argument is deprecated, use `--beacon-nodes` instead.
        .arg(
            Arg::with_name("beacon-node")
                .long("beacon-node")
                .value_name("NETWORK_ADDRESS")
                .help("Deprecated. Use --beacon-nodes.")
                .takes_value(true)
                .conflicts_with("beacon-nodes"),
        )
        .arg(
            Arg::with_name("beacon-nodes")
                .long("beacon-nodes")
                .value_name("NETWORK_ADDRESSES")
                .help("Comma-separated addresses to one or more beacon node HTTP APIs. \
                       Default is http://localhost:5052."
                )
                .takes_value(true),
        )
        // This argument is deprecated, use `--beacon-nodes` instead.
        .arg(
            Arg::with_name("server")
                .long("server")
                .value_name("NETWORK_ADDRESS")
                .help("Deprecated. Use --beacon-nodes.")
                .takes_value(true)
                .conflicts_with_all(&["beacon-node", "beacon-nodes"]),
        )
        .arg(
            Arg::with_name("validators-dir")
                .long("validators-dir")
                .alias("validator-dir")
                .value_name("VALIDATORS_DIR")
                .help(
                    "The directory which contains the validator keystores, deposit data for \
                    each validator along with the common slashing protection database \
                    and the validator_definitions.yml"
                )
                .takes_value(true)
                .conflicts_with("datadir")
        )
        .arg(
            Arg::with_name("secrets-dir")
                .long("secrets-dir")
                .value_name("SECRETS_DIRECTORY")
                .help(
                    "The directory which contains the password to unlock the validator \
                    voting keypairs. Each password should be contained in a file where the \
                    name is the 0x-prefixed hex representation of the validators voting public \
                    key. Defaults to ~/.lighthouse/{network}/secrets.",
                )
                .takes_value(true)
                .conflicts_with("datadir")
        )
        .arg(
            Arg::with_name("delete-lockfiles")
            .long("delete-lockfiles")
            .help(
                "DEPRECATED. This flag does nothing and will be removed in a future release."
            )
        )
        .arg(
            Arg::with_name("init-slashing-protection")
                .long("init-slashing-protection")
                .help(
                    "If present, do not require the slashing protection database to exist before \
                     running. You SHOULD NOT use this flag unless you're certain that a new \
                     slashing protection database is required. Usually, your database \
                     will have been initialized when you imported your validator keys. If you \
                     misplace your database and then run with this flag you risk being slashed."
                )
        )
        .arg(
            Arg::with_name("disable-auto-discover")
            .long("disable-auto-discover")
            .help(
                "If present, do not attempt to discover new validators in the validators-dir. Validators \
                will need to be manually added to the validator_definitions.yml file."
            )
        )
        .arg(
            Arg::with_name("allow-unsynced")
                .long("allow-unsynced")
                .help(
                    "If present, the validator client will still poll for duties if the beacon
                      node is not synced.",
                ),
        )
        .arg(
            Arg::with_name("use-long-timeouts")
                .long("use-long-timeouts")
                .help("If present, the validator client will use longer timeouts for requests \
                        made to the beacon node. This flag is generally not recommended, \
                        longer timeouts can cause missed duties when fallbacks are used.")
        )
        .arg(
            Arg::with_name("beacon-nodes-tls-certs")
                .long("beacon-nodes-tls-certs")
                .value_name("CERTIFICATE-FILES")
                .takes_value(true)
                .help("Comma-separated paths to custom TLS certificates to use when connecting \
                        to a beacon node. These certificates must be in PEM format and are used \
                        in addition to the OS trust store. Commas must only be used as a \
                        delimiter, and must not be part of the certificate path.")
        )
        // This overwrites the graffiti configured in the beacon node.
        .arg(
            Arg::with_name("graffiti")
                .long("graffiti")
                .help("Specify your custom graffiti to be included in blocks.")
                .value_name("GRAFFITI")
                .takes_value(true)
        )
        .arg(
            Arg::with_name("graffiti-file")
                .long("graffiti-file")
                .help("Specify a graffiti file to load validator graffitis from.")
                .value_name("GRAFFITI-FILE")
                .takes_value(true)
                .conflicts_with("graffiti")
        )
        .arg(
            Arg::with_name("suggested-fee-recipient")
                .long("suggested-fee-recipient")
                .help("The fallback address provided to the BN if nothing suitable is found \
                           in the validator definitions or fee recipient file.")
                .value_name("FEE-RECIPIENT")
                .takes_value(true)
        )
        /* REST API related arguments */
        .arg(
            Arg::with_name("http")
                .long("http")
                .help("Enable the RESTful HTTP API server. Disabled by default.")
                .takes_value(false),
        )
        /*
         * Note: The HTTP server is **not** encrypted (i.e., not HTTPS) and therefore it is
         * unsafe to publish on a public network.
         *
         * If the `--http-address` flag is used, the `--unencrypted-http-transport` flag
         * must also be used in order to make it clear to the user that this is unsafe.
         */
         .arg(
             Arg::with_name("http-address")
                 .long("http-address")
                 .value_name("ADDRESS")
                 .help("Set the address for the HTTP address. The HTTP server is not encrypted \
                        and therefore it is unsafe to publish on a public network. When this \
                        flag is used, it additionally requires the explicit use of the \
                        `--unencrypted-http-transport` flag to ensure the user is aware of the \
                        risks involved. For access via the Internet, users should apply \
                        transport-layer security like a HTTPS reverse-proxy or SSH tunnelling.")
                .requires("unencrypted-http-transport"),
         )
         .arg(
             Arg::with_name("unencrypted-http-transport")
                 .long("unencrypted-http-transport")
                 .help("This is a safety flag to ensure that the user is aware that the http \
                        transport is unencrypted and using a custom HTTP address is unsafe.")
                 .requires("http-address"),
         )
        .arg(
            Arg::with_name("http-port")
                .long("http-port")
                .value_name("PORT")
                .help("Set the listen TCP port for the RESTful HTTP API server.")
                .default_value("5062")
                .takes_value(true),
        )
        .arg(
            Arg::with_name("http-allow-origin")
                .long("http-allow-origin")
                .value_name("ORIGIN")
                .help("Set the value of the Access-Control-Allow-Origin response HTTP header. \
                    Use * to allow any origin (not recommended in production). \
                    If no value is supplied, the CORS allowed origin is set to the listen \
                    address of this server (e.g., http://localhost:5062).")
                .takes_value(true),
        )
        /* Prometheus metrics HTTP server related arguments */
        .arg(
            Arg::with_name("metrics")
                .long("metrics")
                .help("Enable the Prometheus metrics HTTP server. Disabled by default.")
                .takes_value(false),
        )
        .arg(
            Arg::with_name("metrics-address")
                .long("metrics-address")
                .value_name("ADDRESS")
                .help("Set the listen address for the Prometheus metrics HTTP server.")
                .default_value("127.0.0.1")
                .takes_value(true),
        )
        .arg(
            Arg::with_name("metrics-port")
                .long("metrics-port")
                .value_name("PORT")
                .help("Set the listen TCP port for the Prometheus metrics HTTP server.")
                .default_value("5064")
                .takes_value(true),
        )
        .arg(
            Arg::with_name("metrics-allow-origin")
                .long("metrics-allow-origin")
                .value_name("ORIGIN")
                .help("Set the value of the Access-Control-Allow-Origin response HTTP header. \
                    Use * to allow any origin (not recommended in production). \
                    If no value is supplied, the CORS allowed origin is set to the listen \
                    address of this server (e.g., http://localhost:5064).")
                .takes_value(true),
        )
        /*
         * Explorer metrics
         */
         .arg(
            Arg::with_name("monitoring-endpoint")
                .long("monitoring-endpoint")
                .value_name("ADDRESS")
                .help("Enables the monitoring service for sending system metrics to a remote endpoint. \
                This can be used to monitor your setup on certain services (e.g. beaconcha.in). \
                This flag sets the endpoint where the beacon node metrics will be sent. \
                Note: This will send information to a remote sever which may identify and associate your \
                validators, IP address and other personal information. Always use a HTTPS connection \
                and never provide an untrusted URL.")
                .takes_value(true),
        )
        .arg(
            Arg::with_name("enable-doppelganger-protection")
                .long("enable-doppelganger-protection")
                .value_name("ENABLE_DOPPELGANGER_PROTECTION")
                .help("If this flag is set, Lighthouse will delay startup for three epochs and \
                    monitor for messages on the network by any of the validators managed by this \
                    client. This will result in three (possibly four) epochs worth of missed \
                    attestations. If an attestation is detected during this period, it means it is \
                    very likely that you are running a second validator client with the same keys. \
                    This validator client will immediately shutdown if this is detected in order \
                    to avoid potentially committing a slashable offense. Use this flag in order to \
                    ENABLE this functionality, without this flag Lighthouse will begin attesting \
                    immediately.")
                .takes_value(false),
        )
        .arg(
            Arg::with_name("builder-proposals")
                .long("builder-proposals")
                .alias("private-tx-proposals")
                .help("If this flag is set, Lighthouse will query the Beacon Node for only block \
                    headers during proposals and will sign over headers. Useful for outsourcing \
                    execution payload construction during proposals.")
                .takes_value(false),
        )
<<<<<<< HEAD
        /*
         * Experimental/development options.
         */
        .arg(
            Arg::with_name("block-delay-ms")
                .long("block-delay-ms")
                .value_name("MILLIS")
                .hidden(true)
                .help("Time to delay block production from the start of the slot. Should only be \
                       used for testing.")
                .takes_value(true),
        )
=======
        .arg(
            Arg::with_name("strict-fee-recipient")
                .long("strict-fee-recipient")
                .help("If this flag is set, Lighthouse will refuse to sign any block whose \
                    `fee_recipient` does not match the `suggested_fee_recipient` sent by this validator. \
                     This applies to both the normal block proposal flow, as well as block proposals \
                     through the builder API. Proposals through the builder API are more likely to have a \
                     discrepancy in `fee_recipient` so you should be aware of how your connected relay \
                     sends proposer payments before using this flag. If this flag is used, a fee recipient \
                     mismatch in the builder API flow will result in a fallback to the local execution engine \
                     for payload construction, where a strict fee recipient check will still be applied.")
                .takes_value(false),
        )
        .arg(
            Arg::with_name("builder-registration-timestamp-override")
                .long("builder-registration-timestamp-override")
                .alias("builder-registration-timestamp-override")
                .help("This flag takes a unix timestamp value that will be used to override the \
                    timestamp used in the builder api registration")
                .takes_value(true),
        )
        .arg(
            Arg::with_name("gas-limit")
                .long("gas-limit")
                .value_name("INTEGER")
                .takes_value(true)
                .help("The gas limit to be used in all builder proposals for all validators managed \
                    by this validator client. Note this will not necessarily be used if the gas limit \
                    set here moves too far from the previous block's gas limit. [default: 30,000,000]")
                .requires("builder-proposals"),
    )
>>>>>>> 71fd0b42
}<|MERGE_RESOLUTION|>--- conflicted
+++ resolved
@@ -259,20 +259,6 @@
                     execution payload construction during proposals.")
                 .takes_value(false),
         )
-<<<<<<< HEAD
-        /*
-         * Experimental/development options.
-         */
-        .arg(
-            Arg::with_name("block-delay-ms")
-                .long("block-delay-ms")
-                .value_name("MILLIS")
-                .hidden(true)
-                .help("Time to delay block production from the start of the slot. Should only be \
-                       used for testing.")
-                .takes_value(true),
-        )
-=======
         .arg(
             Arg::with_name("strict-fee-recipient")
                 .long("strict-fee-recipient")
@@ -303,6 +289,17 @@
                     by this validator client. Note this will not necessarily be used if the gas limit \
                     set here moves too far from the previous block's gas limit. [default: 30,000,000]")
                 .requires("builder-proposals"),
-    )
->>>>>>> 71fd0b42
+        )
+        /*
+         * Experimental/development options.
+         */
+        .arg(
+            Arg::with_name("block-delay-ms")
+                .long("block-delay-ms")
+                .value_name("MILLIS")
+                .hidden(true)
+                .help("Time to delay block production from the start of the slot. Should only be \
+                       used for testing.")
+                .takes_value(true),
+        )
 }