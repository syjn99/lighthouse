[package]
name = "execution_engine_integration"
version = "0.1.0"
edition = "2021"

[dependencies]
tempfile = "3.1.0"
serde_json = "1.0.58"
task_executor = { path = "../../common/task_executor" }
tokio = { version = "1.14.0", features = ["rt-multi-thread", "macros"] }
futures = "0.3.7"
exit-future = "0.2.0"
environment = { path = "../../lighthouse/environment" }
execution_layer = { path = "../../beacon_node/execution_layer" }
sensitive_url = { path = "../../common/sensitive_url" }
types = { path = "../../consensus/types" }
unused_port = { path = "../../common/unused_port" }
ethers-core = "1.0.2"
ethers-providers = "1.0.2"
deposit_contract = { path = "../../common/deposit_contract" }
reqwest = { version = "0.11.0", features = ["json"] }
hex = "0.4.2"
fork_choice = { path = "../../consensus/fork_choice" }
<<<<<<< HEAD

[features]
default = []
=======
logging = { path = "../../common/logging" }
>>>>>>> ebf2fec5
<|MERGE_RESOLUTION|>--- conflicted
+++ resolved
@@ -21,10 +21,4 @@
 reqwest = { version = "0.11.0", features = ["json"] }
 hex = "0.4.2"
 fork_choice = { path = "../../consensus/fork_choice" }
-<<<<<<< HEAD
-
-[features]
-default = []
-=======
-logging = { path = "../../common/logging" }
->>>>>>> ebf2fec5
+logging = { path = "../../common/logging" }